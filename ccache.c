--- conflicted
+++ resolved
@@ -2381,12 +2381,8 @@
 			args_add(stripped_args, argv[i]);
 			continue;
 		}
-<<<<<<< HEAD
-		if (str_eq(argv[i], "--coverage")) { // = -fprofile-arcs -ftest-coverage
-=======
-		if (str_eq(argv[i], "--coverage") /* = -fprofile-arcs -ftest-coverage */
-		    || str_eq(argv[i], "-coverage")) { /* Undocumented but still works */
->>>>>>> 86c8b055
+		if (str_eq(argv[i], "--coverage") // = -fprofile-arcs -ftest-coverage
+		    || str_eq(argv[i], "-coverage")) { // Undocumented but still works.
 			profile_arcs = true;
 			generating_coverage = true;
 			args_add(stripped_args, argv[i]);
