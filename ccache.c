/*
 * ccache -- a fast C/C++ compiler cache
 *
 * Copyright (C) 2002-2007 Andrew Tridgell
 * Copyright (C) 2009-2014 Joel Rosdahl
 *
 * This program is free software; you can redistribute it and/or modify it
 * under the terms of the GNU General Public License as published by the Free
 * Software Foundation; either version 3 of the License, or (at your option)
 * any later version.
 *
 * This program is distributed in the hope that it will be useful, but WITHOUT
 * ANY WARRANTY; without even the implied warranty of MERCHANTABILITY or
 * FITNESS FOR A PARTICULAR PURPOSE. See the GNU General Public License for
 * more details.
 *
 * You should have received a copy of the GNU General Public License along with
 * this program; if not, write to the Free Software Foundation, Inc., 51
 * Franklin Street, Fifth Floor, Boston, MA 02110-1301 USA
 */

#include "ccache.h"
#include "compopt.h"
#ifdef HAVE_GETOPT_LONG
#include <getopt.h>
#else
#include "getopt_long.h"
#endif
#include "hashtable.h"
#include "hashtable_itr.h"
#include "hashutil.h"
#include "language.h"
#include "manifest.h"

#define STRINGIFY(x) #x
#define TO_STRING(x) STRINGIFY(x)

static const char VERSION_TEXT[] =
MYNAME " version %s\n"
"\n"
"Copyright (C) 2002-2007 Andrew Tridgell\n"
"Copyright (C) 2009-2011 Joel Rosdahl\n"
"\n"
"This program is free software; you can redistribute it and/or modify it under\n"
"the terms of the GNU General Public License as published by the Free Software\n"
"Foundation; either version 3 of the License, or (at your option) any later\n"
"version.\n";

static const char USAGE_TEXT[] =
"Usage:\n"
"    " MYNAME " [options]\n"
"    " MYNAME " compiler [compiler options]\n"
"    compiler [compiler options]          (via symbolic link)\n"
"\n"
"Options:\n"
"    -c, --cleanup         delete old files and recalculate size counters\n"
"                          (normally not needed as this is done automatically)\n"
"    -C, --clear           clear the cache completely (except configuration)\n"
"    -F, --max-files=N     set maximum number of files in cache to N (use 0 for\n"
"                          no limit)\n"
"    -M, --max-size=SIZE   set maximum size of cache to SIZE (use 0 for no\n"
"                          limit); available suffixes: k, M, G, T (decimal) and\n"
"                          Ki, Mi, Gi, Ti (binary); default suffix: G\n"
"    -o, --set-config=K=V  set configuration key K to value V\n"
"    -p, --print-config    print current configuration options\n"
"    -s, --show-stats      show statistics summary\n"
"    -z, --zero-stats      zero statistics counters\n"
"\n"
"    -h, --help            print this help text\n"
"    -V, --version         print version and copyright information\n"
"\n"
"See also <http://ccache.samba.org>.\n";

/* Global configuration data. */
struct conf *conf = NULL;

/* Where to write configuration changes. */
char *primary_config_path = NULL;

/* Secondary, read-only configuration file (if any). */
char *secondary_config_path = NULL;

/* current working directory taken from $PWD, or getcwd() if $PWD is bad */
char *current_working_dir = NULL;

/* the original argument list */
static struct args *orig_args;

/* the source file */
static char *input_file;

/* The output file being compiled to. */
static char *output_obj;

/* The path to the dependency file (implicit or specified with -MF). */
static char *output_dep;

/* Diagnostic generation information (clang). */
static char *output_dia = NULL;

/*
 * Name (represented as a struct file_hash) of the file containing the cached
 * object code.
 */
static struct file_hash *cached_obj_hash;

/*
 * Full path to the file containing the cached object code
 * (cachedir/a/b/cdef[...]-size.o).
 */
static char *cached_obj;

/*
 * Full path to the file containing the standard error output
 * (cachedir/a/b/cdef[...]-size.stderr).
 */
static char *cached_stderr;

/*
 * Full path to the file containing the dependency information
 * (cachedir/a/b/cdef[...]-size.d).
 */
static char *cached_dep;

/*
 * Full path to the file containing the diagnostic information (for clang)
 * (cachedir/a/b/cdef[...]-size.dia).
 */
static char *cached_dia;

/*
 * Full path to the file containing the manifest
 * (cachedir/a/b/cdef[...]-size.manifest).
 */
static char *manifest_path;

/*
 * Time of compilation. Used to see if include files have changed after
 * compilation.
 */
time_t time_of_compilation;

/*
 * Files included by the preprocessor and their hashes/sizes. Key: file path.
 * Value: struct file_hash.
 */
static struct hashtable *included_files;

/* is gcc being asked to output dependencies? */
static bool generating_dependencies;

/* the name of the temporary pre-processor file */
static char *i_tmpfile;

/* are we compiling a .i or .ii file directly? */
static bool direct_i_file;

/* the name of the cpp stderr file */
static char *cpp_stderr;

/*
 * Full path to the statistics file in the subdirectory where the cached result
 * belongs (<cache_dir>/<x>/stats).
 */
char *stats_file = NULL;

/* Whether the output is a precompiled header */
static bool output_is_precompiled_header = false;

/* Profile generation / usage information */
static char *profile_dir = NULL;
static bool profile_use = false;
static bool profile_generate = false;

/*
 * Whether we are using a precompiled header (either via -include, #include or
 * clang's -include-pch or -include-pth).
 */
static bool using_precompiled_header = false;

/*
 * The .gch/.pch/.pth file used for compilation.
 */
static char *included_pch_file = NULL;

/* How long (in microseconds) to wait before breaking a stale lock. */
unsigned lock_staleness_limit = 2000000;

enum fromcache_call_mode {
	FROMCACHE_DIRECT_MODE,
	FROMCACHE_CPP_MODE,
	FROMCACHE_COMPILED_MODE
};

struct pending_tmp_file {
	char *path;
	struct pending_tmp_file *next;
};

/* Temporary files to remove at program exit. */
static struct pending_tmp_file *pending_tmp_files = NULL;

/*
 * This is a string that identifies the current "version" of the hash sum
 * computed by ccache. If, for any reason, we want to force the hash sum to be
 * different for the same input in a new ccache version, we can just change
 * this string. A typical example would be if the format of one of the files
 * stored in the cache changes in a backwards-incompatible way.
 */
static const char HASH_PREFIX[] = "3";

static void
add_prefix(struct args *args)
{
	char *e;
	char *tok, *saveptr = NULL;
	struct args *prefix;
	int i;

	if (str_eq(conf->prefix_command, "")) {
		return;
	}

	prefix = args_init(0, NULL);
	e = x_strdup(conf->prefix_command);
	for (tok = strtok_r(e, " ", &saveptr);
	     tok;
	     tok = strtok_r(NULL, " ", &saveptr)) {
		char *p;

		p = find_executable(tok, MYNAME);
		if (!p) {
			fatal("%s: %s", tok, strerror(errno));
		}

		args_add(prefix, p);
		free(p);
	}
	free(e);

	cc_log("Using command-line prefix %s", conf->prefix_command);
	for (i = prefix->argc; i != 0; i--) {
		args_add_prefix(args, prefix->argv[i-1]);
	}
	args_free(prefix);
}

/* Something went badly wrong - just execute the real compiler. */
static void
failed(void)
{
	assert(orig_args);

	args_strip(orig_args, "--ccache-");
	add_prefix(orig_args);

	cc_log("Failed; falling back to running the real compiler");
	cc_log_argv("Executing ", orig_args->argv);
	exitfn_call();
	execv(orig_args->argv[0], orig_args->argv);
	fatal("execv of %s failed: %s", orig_args->argv[0], strerror(errno));
}

static const char *
temp_dir()
{
	static char *path = NULL;
	if (path) return path;  /* Memoize */
	path = conf->temporary_dir;
	if (str_eq(path, "")) {
		path = format("%s/tmp", conf->cache_dir);
	}
	return path;
}

static void
add_pending_tmp_file(const char *path)
{
	struct pending_tmp_file *e = x_malloc(sizeof(*e));
	e->path = x_strdup(path);
	e->next = pending_tmp_files;
	pending_tmp_files = e;
}

static void
clean_up_pending_tmp_files(void)
{
	struct pending_tmp_file *p = pending_tmp_files;
	while (p) {
		tmp_unlink(p->path);
		p = p->next;
		/* Leak p->path and p here because clean_up_pending_tmp_files needs to be signal
		 * safe. */
	}
}

static void
signal_handler(int signo)
{
	(void)signo;
	clean_up_pending_tmp_files();
}

static void
clean_up_internal_tempdir(void)
{
	DIR *dir;
	struct dirent *entry;
	struct stat st;
	time_t now = time(NULL);

	stat(conf->cache_dir, &st);
	if (st.st_mtime + 3600 >= now) {
		/* No cleanup needed. */
		return;
	}

	update_mtime(conf->cache_dir);

	dir = opendir(temp_dir());
	if (!dir) {
		return;
	}

	while ((entry = readdir(dir))) {
		char *path;

		if (str_eq(entry->d_name, ".") || str_eq(entry->d_name, "..")) {
			continue;
		}

		path = format("%s/%s", temp_dir(), entry->d_name);
		if (lstat(path, &st) == 0 && st.st_mtime + 3600 < now) {
			tmp_unlink(path);
		}
		free(path);
	}

	closedir(dir);
}

static char *
get_current_working_dir(void)
{
	if (!current_working_dir) {
		char *cwd = get_cwd();
		if (cwd) {
			current_working_dir = x_realpath(cwd);
			free(cwd);
		}
		if (!current_working_dir) {
			cc_log("Unable to determine current working directory: %s",
			       strerror(errno));
			failed();
		}
	}
	return current_working_dir;
}

/*
 * Transform a name to a full path into the cache directory, creating needed
 * sublevels if needed. Caller frees.
 */
static char *
get_path_in_cache(const char *name, const char *suffix)
{
	unsigned i;
	char *path;
	char *result;

	path = x_strdup(conf->cache_dir);
	for (i = 0; i < conf->cache_dir_levels; ++i) {
		char *p = format("%s/%c", path, name[i]);
		free(path);
		path = p;
	}

	result = format("%s/%s%s", path, name + conf->cache_dir_levels, suffix);
	free(path);
	return result;
}

/*
 * This function hashes an include file and stores the path and hash in the
 * global included_files variable. If the include file is a PCH, cpp_hash is
 * also updated. Takes over ownership of path.
 */
static void
remember_include_file(char *path, struct mdfour *cpp_hash)
{
#ifdef _WIN32
	DWORD attributes;
#endif
	struct mdfour fhash;
	struct stat st;
	char *source = NULL;
	size_t size;
	bool is_pch;
	size_t path_len = strlen(path);

	if (path_len >= 2 && (path[0] == '<' && path[path_len - 1] == '>')) {
		/* Typically <built-in> or <command-line>. */
		goto ignore;
	}

	if (str_eq(path, input_file)) {
		/* Don't remember the input file. */
		goto ignore;
	}

	if (hashtable_search(included_files, path)) {
		/* Already known include file. */
		goto ignore;
	}

#ifdef _WIN32
	/* stat fails on directories on win32 */
	attributes = GetFileAttributes(path);
	if (attributes != INVALID_FILE_ATTRIBUTES &&
	    attributes & FILE_ATTRIBUTE_DIRECTORY)
		goto ignore;
#endif

	if (stat(path, &st) != 0) {
		cc_log("Failed to stat include file %s: %s", path, strerror(errno));
		goto failure;
	}
	if (S_ISDIR(st.st_mode)) {
		/* Ignore directory, typically $PWD. */
		goto ignore;
	}
	if (!S_ISREG(st.st_mode)) {
		/* Device, pipe, socket or other strange creature. */
		cc_log("Non-regular include file %s", path);
		goto failure;
	}

	/* Let's hash the include file. */
	if (!(conf->sloppiness & SLOPPY_INCLUDE_FILE_MTIME)
	    && st.st_mtime >= time_of_compilation) {
		cc_log("Include file %s too new", path);
		goto failure;
	}

	if (!(conf->sloppiness & SLOPPY_INCLUDE_FILE_CTIME)
	    && st.st_ctime >= time_of_compilation) {
		cc_log("Include file %s ctime too new", path);
		goto failure;
	}

	hash_start(&fhash);

	is_pch = is_precompiled_header(path);
	if (is_pch) {
		struct file_hash pch_hash;
		if (!hash_file(&fhash, path)) {
			goto failure;
		}
		hash_result_as_bytes(&fhash, pch_hash.hash);
		pch_hash.size = fhash.totalN;
		hash_delimiter(cpp_hash, "pch_hash");
		hash_buffer(cpp_hash, pch_hash.hash, sizeof(pch_hash.hash));
	}
	if (conf->direct_mode) {
		struct file_hash *h;

		if (!is_pch) { /* else: the file has already been hashed. */
			int result;

			if (st.st_size > 0) {
				if (!read_file(path, st.st_size, &source, &size)) {
					goto failure;
				}
			} else {
				source = x_strdup("");
				size = 0;
			}

			result = hash_source_code_string(conf, &fhash, source, size, path);
			if (result & HASH_SOURCE_CODE_ERROR
			    || result & HASH_SOURCE_CODE_FOUND_TIME) {
				goto failure;
			}
		}

		h = x_malloc(sizeof(*h));
		hash_result_as_bytes(&fhash, h->hash);
		h->size = fhash.totalN;
		hashtable_insert(included_files, path, h);
	} else {
		free(path);
	}

	free(source);
	return;

failure:
	cc_log("Disabling direct mode");
	conf->direct_mode = false;
	/* Fall through. */
ignore:
	free(path);
	free(source);
}

/*
 * Make a relative path from current working directory to path if path is under
 * the base directory. Takes over ownership of path. Caller frees.
 */
static char *
make_relative_path(char *path)
{
	char *relpath, *canon_path, *path_suffix = NULL;
	struct stat st;

	if (str_eq(conf->base_dir, "") || !str_startswith(path, conf->base_dir)) {
		return path;
	}

	/* x_realpath only works for existing paths, so if path doesn't exist, try
	 * dirname(path) and assemble the path afterwards. We only bother to try
	 * canonicalizing one of these two paths since a compiler path argument
	 * typically only makes sense if path or dirname(path) exists. */
	if (stat(path, &st) != 0) {
		/* path doesn't exist. */
		char *dir, *p;
		dir = dirname(path);
		if (stat(dir, &st) != 0) {
			/* And neither does its parent directory, so no action to take. */
			free(dir);
			return path;
		}
		path_suffix = basename(path);
		p = path;
		path = dirname(path);
		free(p);
	}

	canon_path = x_realpath(path);
	if (canon_path) {
		free(path);
		relpath = get_relative_path(get_current_working_dir(), canon_path);
		free(canon_path);
		if (path_suffix) {
			path = format("%s/%s", relpath, path_suffix);
			free(relpath);
			free(path_suffix);
			return path;
		} else {
			return relpath;
		}
	} else {
		/* path doesn't exist, so leave it as it is. */
		free(path_suffix);
		return path;
	}
}

/*
 * This function reads and hashes a file. While doing this, it also does these
 * things:
 *
 * - Makes include file paths for which the base directory is a prefix relative
 *   when computing the hash sum.
 * - Stores the paths and hashes of included files in the global variable
 *   included_files.
 */
static bool
process_preprocessed_file(struct mdfour *hash, const char *path)
{
	char *data;
	char *p, *q, *end;
	size_t size;

	if (!read_file(path, 0, &data, &size)) {
		return false;
	}

	included_files = create_hashtable(1000, hash_from_string, strings_equal);

	/* Bytes between p and q are pending to be hashed. */
	end = data + size;
	p = data;
	q = data;
	while (q < end - 7) { /* There must be at least 7 characters (# 1 "x") left
	                         to potentially find an include file path. */
		/*
		 * Check if we look at a line containing the file name of an included file.
		 * At least the following formats exist (where N is a positive integer):
		 *
		 * GCC:
		 *
		 *   # N "file"
		 *   # N "file" N
		 *   #pragma GCC pch_preprocess "file"
		 *
		 * HP's compiler:
		 *
		 *   #line N "file"
		 *
		 * AIX's compiler:
		 *
		 *   #line N "file"
		 *   #line N
		 *
		 * Note that there may be other lines starting with '#' left after
		 * preprocessing as well, for instance "#    pragma".
		 */
		if (q[0] == '#'
		        /* GCC: */
		    && ((q[1] == ' ' && q[2] >= '0' && q[2] <= '9')
		        /* GCC precompiled header: */
		        || (q[1] == 'p'
		            && str_startswith(&q[2], "ragma GCC pch_preprocess "))
		        /* HP/AIX: */
		        || (q[1] == 'l' && q[2] == 'i' && q[3] == 'n' && q[4] == 'e'
		            && q[5] == ' '))
		    && (q == data || q[-1] == '\n')) {
			char *path;

			while (q < end && *q != '"' && *q != '\n') {
				q++;
			}
			if (q < end && *q == '\n') {
				/* A newline before the quotation mark -> no match. */
				continue;
			}
			q++;
			if (q >= end) {
				cc_log("Failed to parse included file path");
				free(data);
				return false;
			}
			/* q points to the beginning of an include file path */
			hash_buffer(hash, p, q - p);
			p = q;
			while (q < end && *q != '"') {
				q++;
			}
			/* p and q span the include file path */
			path = x_strndup(p, q - p);
			path = make_relative_path(path);
			hash_string(hash, path);
			remember_include_file(path, hash);
			p = q;
		} else {
			q++;
		}
	}

	hash_buffer(hash, p, (end - p));
	free(data);

	/* Explicitly check the .gch/.pch/.pth file, Clang does not include any
	 * mention of it in the preprocessed output. */
	if (included_pch_file) {
		char *path = x_strdup(included_pch_file);
		path = make_relative_path(path);
		hash_string(hash, path);
		remember_include_file(path, hash);
	}

	return true;
}

/* Copy or link a file to the cache. */
static void
put_file_in_cache(const char *source, const char *dest)
{
	int ret;
	struct stat st;
	bool do_link = conf->hard_link && !conf->compression;

	if (do_link) {
		x_unlink(dest);
		ret = link(source, dest);
	} else {
		ret = copy_file(source, dest, conf->compression);
	}
	if (ret != 0) {
		cc_log("Failed to %s %s to %s: %s",
		       do_link ? "link" : "copy",
		       source,
		       dest,
		       strerror(errno));
		stats_update(STATS_ERROR);
		failed();
	}
	cc_log("Stored in cache: %s -> %s", source, dest);
	if (stat(dest, &st) != 0) {
		cc_log("Failed to stat %s: %s", dest, strerror(errno));
		stats_update(STATS_ERROR);
		failed();
	}
	stats_update_size(file_size(&st), 1);
}

/* Copy or link a file from the cache. */
static void
get_file_from_cache(const char *source, const char *dest)
{
	int ret;
	bool do_link = conf->hard_link && !file_is_compressed(source);

	if (do_link) {
		x_unlink(dest);
		ret = link(source, dest);
	} else {
		ret = copy_file(source, dest, 0);
	}

	if (ret == -1) {
		if (errno == ENOENT) {
			/* Someone removed the file just before we began copying? */
			cc_log("Cache file %s just disappeared from cache", source);
			stats_update(STATS_MISSING);
		} else {
			cc_log("Failed to %s %s to %s: %s",
			       do_link ? "link" : "copy",
			       source,
			       dest,
			       strerror(errno));
			stats_update(STATS_ERROR);
		}
		failed();
	}

	cc_log("Created from cache: %s -> %s", source, dest);
}

/* run the real compiler and put the result in cache */
static void
to_cache(struct args *args)
{
	char *tmp_stdout, *tmp_stderr, *tmp_dia;
	struct stat st;
	int status;

	if (create_parent_dirs(cached_obj) != 0) {
		fatal("Failed to create parent directory for %s: %s",
		      cached_obj, strerror(errno));
	}
	tmp_stdout = format("%s.tmp.stdout.%s", cached_obj, tmp_string());
	create_empty_file(tmp_stdout);
	tmp_stderr = format("%s.tmp.stderr.%s", cached_obj, tmp_string());
<<<<<<< HEAD
=======
	create_empty_file(tmp_stderr);
	tmp_obj = format("%s.tmp.%s", cached_obj, tmp_string());
	create_empty_file(tmp_obj);
>>>>>>> 7c6209c6

	args_add(args, "-o");
	args_add(args, output_obj);

	if (output_dia) {
		tmp_dia = x_strdup(output_dia);
		args_add(args, "--serialize-diagnostics");
		args_add(args, tmp_dia);
	} else {
		tmp_dia = NULL;
	}

	/* Turn off DEPENDENCIES_OUTPUT when running cc1, because
	 * otherwise it will emit a line like
	 *
	 *  tmp.stdout.vexed.732.o: /home/mbp/.ccache/tmp.stdout.vexed.732.i
	 */
	x_unsetenv("DEPENDENCIES_OUTPUT");

	if (conf->run_second_cpp) {
		args_add(args, input_file);
	} else {
		args_add(args, i_tmpfile);
	}

	cc_log("Running real compiler");
	status = execute(args->argv, tmp_stdout, tmp_stderr);
	args_pop(args, 3);

	if (stat(tmp_stdout, &st) != 0) {
		/* The stdout file was removed - cleanup in progress? Better bail out. */
		cc_log("%s not found: %s", tmp_stdout, strerror(errno));
		stats_update(STATS_MISSING);
		tmp_unlink(tmp_stdout);
		tmp_unlink(tmp_stderr);
		failed();
	}
	if (st.st_size != 0) {
		cc_log("Compiler produced stdout");
		stats_update(STATS_STDOUT);
		tmp_unlink(tmp_stdout);
		tmp_unlink(tmp_stderr);
		if (tmp_dia) {
			tmp_unlink(tmp_dia);
		}
		failed();
	}
	tmp_unlink(tmp_stdout);

	/*
	 * Merge stderr from the preprocessor (if any) and stderr from the real
	 * compiler into tmp_stderr.
	 */
	if (cpp_stderr) {
		int fd_cpp_stderr;
		int fd_real_stderr;
		int fd_result;
		char *tmp_stderr2;

		tmp_stderr2 = format("%s.2", tmp_stderr);
		if (x_rename(tmp_stderr, tmp_stderr2)) {
			cc_log("Failed to rename %s to %s: %s", tmp_stderr, tmp_stderr2,
			       strerror(errno));
			failed();
		}
		fd_cpp_stderr = open(cpp_stderr, O_RDONLY | O_BINARY);
		if (fd_cpp_stderr == -1) {
			cc_log("Failed opening %s: %s", cpp_stderr, strerror(errno));
			failed();
		}
		fd_real_stderr = open(tmp_stderr2, O_RDONLY | O_BINARY);
		if (fd_real_stderr == -1) {
			cc_log("Failed opening %s: %s", tmp_stderr2, strerror(errno));
			failed();
		}
		fd_result = open(tmp_stderr, O_WRONLY | O_CREAT | O_TRUNC | O_BINARY, 0666);
		if (fd_result == -1) {
			cc_log("Failed opening %s: %s", tmp_stderr, strerror(errno));
			failed();
		}
		copy_fd(fd_cpp_stderr, fd_result);
		copy_fd(fd_real_stderr, fd_result);
		close(fd_cpp_stderr);
		close(fd_real_stderr);
		close(fd_result);
		tmp_unlink(tmp_stderr2);
		free(tmp_stderr2);
	}

	if (status != 0) {
		int fd;
		cc_log("Compiler gave exit status %d", status);
		stats_update(STATS_STATUS);

		fd = open(tmp_stderr, O_RDONLY | O_BINARY);
		if (fd != -1) {
			if (str_eq(output_obj, "/dev/null") || errno == ENOENT) {
				/* we can use a quick method of getting the failed output */
				copy_fd(fd, 2);
				close(fd);
				tmp_unlink(tmp_stderr);

				if (output_dia) {
					int ret;
					x_unlink(output_dia);
					/* only make a hardlink if the cache file is uncompressed */
					ret = move_file(tmp_dia, output_dia, 0);

					if (ret == -1) {
						if (errno == ENOENT) {
							/* Someone removed the file just before we began copying? */
							cc_log("Diagnostic file %s just disappeared", output_dia);
							stats_update(STATS_MISSING);
						} else {
							cc_log("Failed to move %s to %s: %s",
							       tmp_dia, output_dia, strerror(errno));
							stats_update(STATS_ERROR);
							failed();
						}
						x_unlink(tmp_dia);
					} else {
						cc_log("Created %s from %s", output_dia, tmp_dia);
					}
				}

				exit(status);
			}
		}

		tmp_unlink(tmp_stderr);
		if (tmp_dia) {
			tmp_unlink(tmp_dia);
		}
		failed();
	}

	if (stat(output_obj, &st) != 0) {
		cc_log("Compiler didn't produce an object file");
		stats_update(STATS_NOOUTPUT);
		failed();
	}
	if (st.st_size == 0) {
		cc_log("Compiler produced an empty object file");
		stats_update(STATS_EMPTYOUTPUT);
		failed();
	}

	if (stat(tmp_stderr, &st) != 0) {
		cc_log("Failed to stat %s: %s", tmp_stderr, strerror(errno));
		stats_update(STATS_ERROR);
		failed();
	}
	if (st.st_size > 0) {
		if (move_uncompressed_file(
			    tmp_stderr, cached_stderr,
			    conf->compression ? conf->compression_level : 0) != 0) {
			cc_log("Failed to move %s to %s: %s", tmp_stderr, cached_stderr,
			       strerror(errno));
			stats_update(STATS_ERROR);
			failed();
		}
		cc_log("Stored in cache: %s", cached_stderr);
		if (conf->compression) {
			stat(cached_stderr, &st);
		}
		stats_update_size(file_size(&st), 1);
	} else {
		tmp_unlink(tmp_stderr);
		if (conf->recache) {
			/* If recaching, we need to remove any previous .stderr. */
			x_unlink(cached_stderr);
		}
	}

	if (tmp_dia) {
		if (stat(tmp_dia, &st) != 0) {
			cc_log("Failed to stat %s: %s", tmp_dia, strerror(errno));
			stats_update(STATS_ERROR);
			failed();
		}
		if (st.st_size > 0) {
			put_file_in_cache(tmp_dia, cached_dia);
		}
	}

	put_file_in_cache(output_obj, cached_obj);
	stats_update(STATS_TOCACHE);

	/* Make sure we have a CACHEDIR.TAG
	 * This can be almost anywhere, but might as well do it near the end
	 * as if we exit early we save the stat call
	 */
	if (create_cachedirtag(conf->cache_dir) != 0) {
		cc_log("Failed to create %s/CACHEDIR.TAG (%s)\n",
		       conf->cache_dir, strerror(errno));
		stats_update(STATS_ERROR);
		failed();
	}

	free(tmp_stderr);
	free(tmp_stdout);
	free(tmp_dia);
}

/*
 * Find the object file name by running the compiler in preprocessor mode.
 * Returns the hash as a heap-allocated hex string.
 */
static struct file_hash *
get_object_name_from_cpp(struct args *args, struct mdfour *hash)
{
	char *input_base;
	char *tmp;
	char *path_stdout, *path_stderr;
	int status;
	struct file_hash *result;

	/* ~/hello.c -> tmp.hello.123.i
	   limit the basename to 10
	   characters in order to cope with filesystem with small
	   maximum filename length limits */
	input_base = basename(input_file);
	tmp = strchr(input_base, '.');
	if (tmp) {
		*tmp = 0;
	}
	if (strlen(input_base) > 10) {
		input_base[10] = 0;
	}

<<<<<<< HEAD
	path_stdout = format(
		"%s/%s.tmp.%s.%s",
		temp_dir(), input_base, tmp_string(), conf->cpp_extension);
	path_stderr = format("%s/tmp.cpp_stderr.%s", temp_dir(), tmp_string());

	if (create_parent_dirs(path_stdout) != 0) {
		fatal("Failed to create parent directory for %s: %s\n",
		      path_stdout, strerror(errno));
	}

	add_pending_tmp_file(path_stdout);
=======
	path_stderr = format("%s/tmp.cpp_stderr.%s", temp_dir, tmp_string());
	create_empty_file(path_stderr);
>>>>>>> 7c6209c6
	add_pending_tmp_file(path_stderr);

	time_of_compilation = time(NULL);

	if (!direct_i_file) {
<<<<<<< HEAD
=======
		/* The temporary file needs the proper i_extension for the compiler to do
		 * its thing. However, create_empty_file requires the tmp_string() part to
		 * be last, which is why the temporary file is created in two steps. */
		char *path_stdout_tmp =
			format("%s/%s.tmp.%s", temp_dir, input_base, tmp_string());
		create_empty_file(path_stdout_tmp);
		path_stdout = format("%s.%s", path_stdout_tmp, i_extension);
		x_rename(path_stdout_tmp, path_stdout);
		free(path_stdout_tmp);
		add_pending_tmp_file(path_stdout);

>>>>>>> 7c6209c6
		/* run cpp on the input file to obtain the .i */
		args_add(args, "-E");
		args_add(args, input_file);
		cc_log("Running preprocessor");
		status = execute(args->argv, path_stdout, path_stderr);
		args_pop(args, 2);
	} else {
		/* we are compiling a .i or .ii file - that means we
		   can skip the cpp stage and directly form the
		   correct i_tmpfile */
		path_stdout = input_file;
		status = 0;
	}

	if (status != 0) {
		cc_log("Preprocessor gave exit status %d", status);
		stats_update(STATS_PREPROCESSOR);
		failed();
	}

	if (conf->unify) {
		/*
		 * When we are doing the unifying tricks we need to include the
		 * input file name in the hash to get the warnings right.
		 */
		hash_delimiter(hash, "unifyfilename");
		hash_string(hash, input_file);

		hash_delimiter(hash, "unifycpp");
		if (unify_hash(hash, path_stdout) != 0) {
			stats_update(STATS_ERROR);
			cc_log("Failed to unify %s", path_stdout);
			failed();
		}
	} else {
		hash_delimiter(hash, "cpp");
		if (!process_preprocessed_file(hash, path_stdout)) {
			stats_update(STATS_ERROR);
			failed();
		}
	}

	hash_delimiter(hash, "cppstderr");
	if (!hash_file(hash, path_stderr)) {
		fatal("Failed to open %s: %s", path_stderr, strerror(errno));
	}

	i_tmpfile = path_stdout;

	if (conf->run_second_cpp) {
		free(path_stderr);
	} else {
		/*
		 * If we are using the CPP trick, we need to remember this
		 * stderr data and output it just before the main stderr from
		 * the compiler pass.
		 */
		cpp_stderr = path_stderr;
	}

	result = x_malloc(sizeof(*result));
	hash_result_as_bytes(hash, result->hash);
	result->size = hash->totalN;
	return result;
}

static void
update_cached_result_globals(struct file_hash *hash)
{
	char *object_name;
	object_name = format_hash_as_string(hash->hash, hash->size);
	cached_obj_hash = hash;
	cached_obj = get_path_in_cache(object_name, ".o");
	cached_stderr = get_path_in_cache(object_name, ".stderr");
	cached_dep = get_path_in_cache(object_name, ".d");
	cached_dia = get_path_in_cache(object_name, ".dia");
	stats_file = format("%s/%c/stats", conf->cache_dir, object_name[0]);
	free(object_name);
}

/*
 * Hash mtime or content of a file, or the output of a command, according to
 * the CCACHE_COMPILERCHECK setting.
 */
static void
hash_compiler(struct mdfour *hash, struct stat *st, const char *path,
              bool allow_command)
{
	if (str_eq(conf->compiler_check, "none")) {
		/* Do nothing. */
	} else if (str_eq(conf->compiler_check, "mtime")) {
		hash_delimiter(hash, "cc_mtime");
		hash_int(hash, st->st_size);
		hash_int(hash, st->st_mtime);
	} else if (str_eq(conf->compiler_check, "content") || !allow_command) {
		hash_delimiter(hash, "cc_content");
		hash_file(hash, path);
	} else { /* command string */
		if (!hash_multicommand_output(
			    hash, conf->compiler_check, orig_args->argv[0])) {
			fatal("Failure running compiler check command: %s", conf->compiler_check);
		}
	}
}

/*
 * Note that these compiler checks are unreliable, so nothing should
 * hard-depend on them.
 */

static bool
compiler_is_clang(struct args *args)
{
	char* name = basename(args->argv[0]);
	bool is = strstr(name, "clang");
	free(name);
	return is;
}

static bool
compiler_is_gcc(struct args *args)
{
	char* name = basename(args->argv[0]);
	bool is = strstr(name, "gcc") || strstr(name, "g++");
	free(name);
	return is;
}

/*
 * Update a hash sum with information common for the direct and preprocessor
 * modes.
 */
static void
calculate_common_hash(struct args *args, struct mdfour *hash)
{
	struct stat st;
	char *p;

	hash_string(hash, HASH_PREFIX);

	/*
	 * We have to hash the extension, as a .i file isn't treated the same
	 * by the compiler as a .ii file.
	 */
	hash_delimiter(hash, "ext");
	hash_string(hash, conf->cpp_extension);

	if (stat(args->argv[0], &st) != 0) {
		cc_log("Couldn't stat compiler %s: %s", args->argv[0], strerror(errno));
		stats_update(STATS_COMPILER);
		failed();
	}

	/*
	 * Hash information about the compiler.
	 */
	hash_compiler(hash, &st, args->argv[0], true);

	/*
	 * Also hash the compiler name as some compilers use hard links and
	 * behave differently depending on the real name.
	 */
	hash_delimiter(hash, "cc_name");
	p = basename(args->argv[0]);
	hash_string(hash, p);
	free(p);

	/* Possibly hash the current working directory. */
	if (conf->hash_dir) {
		char *cwd = gnu_getcwd();
		if (cwd) {
			hash_delimiter(hash, "cwd");
			hash_string(hash, cwd);
			free(cwd);
		}
	}

	if (!str_eq(conf->extra_files_to_hash, "")) {
		char *path, *p, *q, *saveptr = NULL;
		p = x_strdup(conf->extra_files_to_hash);
		q = p;
		while ((path = strtok_r(q, PATH_DELIM, &saveptr))) {
			cc_log("Hashing extra file %s", path);
			hash_delimiter(hash, "extrafile");
			if (!hash_file(hash, path)) {
				stats_update(STATS_BADEXTRAFILE);
				failed();
			}
			q = NULL;
		}
		free(p);
	}

	/* Possibly hash GCC_COLORS (for color diagnostics). */
	if (compiler_is_gcc(args)) {
		const char *gcc_colors = getenv("GCC_COLORS");
		if (gcc_colors) {
			hash_delimiter(hash, "gcccolors");
			hash_string(hash, gcc_colors);
		}
	}
}

/*
 * Update a hash sum with information specific to the direct and preprocessor
 * modes and calculate the object hash. Returns the object hash on success,
 * otherwise NULL. Caller frees.
 */
static struct file_hash *
calculate_object_hash(struct args *args, struct mdfour *hash, int direct_mode)
{
	int i;
	char *manifest_name;
	struct stat st;
	int result;
	struct file_hash *object_hash = NULL;
	char *p;

	if (direct_mode) {
		hash_delimiter(hash, "manifest version");
		hash_int(hash, MANIFEST_VERSION);
	}

	/* first the arguments */
	for (i = 1; i < args->argc; i++) {
		/* -L doesn't affect compilation. */
		if (i < args->argc-1 && str_eq(args->argv[i], "-L")) {
			i++;
			continue;
		}
		if (str_startswith(args->argv[i], "-L")) {
			continue;
		}

		/* The -fdebug-prefix-map option may be used in combination with
		   CCACHE_BASEDIR to reuse results across different directories. Skip it
		   from hashing. */
		if (str_startswith(args->argv[i], "-fdebug-prefix-map=")) {
			continue;
		}

		/* When using the preprocessor, some arguments don't contribute
		   to the hash. The theory is that these arguments will change
		   the output of -E if they are going to have any effect at
		   all. For precompiled headers this might not be the case. */
		if (!direct_mode && !output_is_precompiled_header
		    && !using_precompiled_header) {
			if (compopt_affects_cpp(args->argv[i])) {
				i++;
				continue;
			}
			if (compopt_short(compopt_affects_cpp, args->argv[i])) {
				continue;
			}
		}

		/* If we're generating dependencies, we make sure to skip the
		 * filename of the dependency file, since it doesn't impact the
		 * output.
		 */
		if (generating_dependencies) {
			if (str_startswith(args->argv[i], "-Wp,")) {
				if (str_startswith(args->argv[i], "-Wp,-MD,")
						&& !strchr(args->argv[i] + 8, ',')) {
					hash_string_length(hash, args->argv[i], 8);
					continue;
				} else if (str_startswith(args->argv[i], "-Wp,-MMD,")
						&& !strchr(args->argv[i] + 9, ',')) {
					hash_string_length(hash, args->argv[i], 9);
					continue;
				}
			} else if (str_startswith(args->argv[i], "-MF")) {
				bool separate_argument = (strlen(args->argv[i]) == 3);

				/* In either case, hash the "-MF" part. */
				hash_string_length(hash, args->argv[i], 3);

				if (separate_argument) {
					/* Next argument is dependency name, so
					 * skip it. */
					i++;
				}
				continue;
			}
		}

		p = NULL;
		if (str_startswith(args->argv[i], "-specs=")) {
			p = args->argv[i] + 7;
		} else if (str_startswith(args->argv[i], "--specs=")) {
			p = args->argv[i] + 8;
		}
		if (p && stat(p, &st) == 0) {
			/* If given an explicit specs file, then hash that file,
			   but don't include the path to it in the hash. */
			hash_delimiter(hash, "specs");
			hash_compiler(hash, &st, p, false);
			continue;
		}

		if (str_startswith(args->argv[i], "-fplugin=")
		    && stat(args->argv[i] + 9, &st) == 0) {
			hash_delimiter(hash, "plugin");
			hash_compiler(hash, &st, args->argv[i] + 9, false);
			continue;
		}

		if (str_eq(args->argv[i], "-Xclang")
		    && i + 3 < args->argc
		    && str_eq(args->argv[i+1], "-load")
		    && str_eq(args->argv[i+2], "-Xclang")
		    && stat(args->argv[i+3], &st) == 0) {
			hash_delimiter(hash, "plugin");
			hash_compiler(hash, &st, args->argv[i+3], false);
			continue;
		}

		/* All other arguments are included in the hash. */
		hash_delimiter(hash, "arg");
		hash_string(hash, args->argv[i]);
	}

	/*
	 * For profile generation (-fprofile-arcs, -fprofile-generate):
	 * - hash profile directory
	 * - output to the real file first
	 *
	 * For profile usage (-fprofile-use):
	 * - hash profile data
	 *
	 * -fbranch-probabilities and -fvpt usage is covered by
	 * -fprofile-generate/-fprofile-use.
	 *
	 * The profile directory can be specified as an argument to
	 * -fprofile-generate=, -fprofile-use=, or -fprofile-dir=.
	 */

	/*
	 * We need to output to the real object first here, otherwise runtime
	 * artifacts will be produced in the wrong place.
	 */
	if (profile_generate) {
		if (!profile_dir) {
			profile_dir = get_cwd();
		}
		cc_log("Adding profile directory %s to our hash", profile_dir);
		hash_delimiter(hash, "-fprofile-dir");
		hash_string(hash, profile_dir);
	}
	if (profile_use) {
		/* Calculate gcda name */
		char *gcda_name;
		char *base_name;
		base_name = remove_extension(output_obj);
		if (!profile_dir) {
			profile_dir = get_cwd();
		}
		gcda_name = format("%s/%s.gcda", profile_dir, base_name);
		cc_log("Adding profile data %s to our hash", gcda_name);
		/* Add the gcda to our hash */
		hash_delimiter(hash, "-fprofile-use");
		hash_file(hash, gcda_name);
		free(base_name);
		free(gcda_name);
	}

	if (direct_mode) {
		/* Hash environment variables that affect the preprocessor output. */
		const char **p;
		const char *envvars[] = {
			"CPATH",
			"C_INCLUDE_PATH",
			"CPLUS_INCLUDE_PATH",
			"OBJC_INCLUDE_PATH",
			"OBJCPLUS_INCLUDE_PATH", /* clang */
			NULL
		};
		for (p = envvars; *p; ++p) {
			char *v = getenv(*p);
			if (v) {
				hash_delimiter(hash, *p);
				hash_string(hash, v);
			}
		}

		if (!(conf->sloppiness & SLOPPY_FILE_MACRO)) {
			/*
			 * The source code file or an include file may contain
			 * __FILE__, so make sure that the hash is unique for
			 * the file name.
			 */
			hash_delimiter(hash, "inputfile");
			hash_string(hash, input_file);
		}

		hash_delimiter(hash, "sourcecode");
		result = hash_source_code_file(conf, hash, input_file);
		if (result & HASH_SOURCE_CODE_ERROR) {
			failed();
		}
		if (result & HASH_SOURCE_CODE_FOUND_TIME) {
			cc_log("Disabling direct mode");
			conf->direct_mode = false;
			return NULL;
		}
		manifest_name = hash_result(hash);
		manifest_path = get_path_in_cache(manifest_name, ".manifest");
		free(manifest_name);
		cc_log("Looking for object file hash in %s", manifest_path);
		object_hash = manifest_get(conf, manifest_path);
		if (object_hash) {
			cc_log("Got object file hash from manifest");
		} else {
			cc_log("Did not find object file hash in manifest");
		}
	} else {
		object_hash = get_object_name_from_cpp(args, hash);
		cc_log("Got object file hash from preprocessor");
		if (generating_dependencies) {
			cc_log("Preprocessor created %s", output_dep);
		}
	}

	return object_hash;
}

/*
 * Try to return the compile result from cache. If we can return from cache
 * then this function exits with the correct status code, otherwise it returns.
 */
static void
from_cache(enum fromcache_call_mode mode, bool put_object_in_manifest)
{
	int fd_stderr;
	struct stat st;
	bool produce_dep_file;

	/* the user might be disabling cache hits */
	if (mode != FROMCACHE_COMPILED_MODE && conf->recache) {
		return;
	}

	/* Check if the object file is there. */
	if (stat(cached_obj, &st) != 0) {
		cc_log("Object file %s not in cache", cached_obj);
		return;
	}

	/* Check if the diagnostic file is there. */
	if (output_dia && stat(cached_dia, &st) != 0) {
		cc_log("Diagnostic file %s not in cache", cached_dia);
		return;
	}

	/*
	 * Occasionally, e.g. on hard reset, our cache ends up as just filesystem
	 * meta-data with no content catch an easy case of this.
	 */
	if (st.st_size == 0) {
		cc_log("Invalid (empty) object file %s in cache", cached_obj);
		x_unlink(cached_obj);
		return;
	}

	/*
	 * (If mode != FROMCACHE_DIRECT_MODE, the dependency file is created by
	 * gcc.)
	 */
	produce_dep_file = generating_dependencies && mode == FROMCACHE_DIRECT_MODE;

	/* If the dependency file should be in the cache, check that it is. */
	if (produce_dep_file && stat(cached_dep, &st) != 0) {
		cc_log("Dependency file %s missing in cache", cached_dep);
		return;
	}

	if (!str_eq(output_obj, "/dev/null")) {
		get_file_from_cache(cached_obj, output_obj);
	}
	if (produce_dep_file) {
		get_file_from_cache(cached_dep, output_dep);
	}
	if (output_dia) {
		get_file_from_cache(cached_dia, output_dia);
	}

	/* Update modification timestamps to save files from LRU cleanup.
	   Also gives files a sensible mtime when hard-linking. */
	update_mtime(cached_obj);
	update_mtime(cached_stderr);
	if (produce_dep_file) {
		update_mtime(cached_dep);
	}
	if (output_dia) {
		update_mtime(cached_dia);
	}

	if (generating_dependencies && mode != FROMCACHE_DIRECT_MODE) {
		put_file_in_cache(output_dep, cached_dep);
	}

	/* Send the stderr, if any. */
	fd_stderr = open(cached_stderr, O_RDONLY | O_BINARY);
	if (fd_stderr != -1) {
		copy_fd(fd_stderr, 2);
		close(fd_stderr);
	}

	/* Create or update the manifest file. */
	if (conf->direct_mode
	    && put_object_in_manifest
	    && included_files
	    && !conf->read_only
	    && !conf->read_only_direct) {
		struct stat st;
		size_t old_size = 0; /* in bytes */
		if (stat(manifest_path, &st) == 0) {
			old_size = file_size(&st);
		}
		if (manifest_put(manifest_path, cached_obj_hash, included_files)) {
			cc_log("Added object file hash to %s", manifest_path);
			update_mtime(manifest_path);
			stat(manifest_path, &st);
			stats_update_size(file_size(&st) - old_size, old_size == 0 ? 1 : 0);
		} else {
			cc_log("Failed to add object file hash to %s", manifest_path);
		}
	}

	/* log the cache hit */
	switch (mode) {
	case FROMCACHE_DIRECT_MODE:
		cc_log("Succeeded getting cached result");
		stats_update(STATS_CACHEHIT_DIR);
		break;

	case FROMCACHE_CPP_MODE:
		cc_log("Succeeded getting cached result");
		stats_update(STATS_CACHEHIT_CPP);
		break;

	case FROMCACHE_COMPILED_MODE:
		/* Stats already updated in to_cache(). */
		break;
	}

	/* and exit with the right status code */
	exit(0);
}

/* find the real compiler. We just search the PATH to find a executable of the
   same name that isn't a link to ourselves */
static void
find_compiler(char **argv)
{
	char *base;
	char *compiler;

	base = basename(argv[0]);

	/* we might be being invoked like "ccache gcc -c foo.c" */
	if (same_executable_name(base, MYNAME)) {
		args_remove_first(orig_args);
		free(base);
		if (is_full_path(orig_args->argv[0])) {
			/* a full path was given */
			return;
		}
		base = basename(orig_args->argv[0]);
	}

	/* support user override of the compiler */
	if (!str_eq(conf->compiler, "")) {
		base = conf->compiler;
	}

	compiler = find_executable(base, MYNAME);

	/* can't find the compiler! */
	if (!compiler) {
		stats_update(STATS_COMPILER);
		fatal("Could not find compiler \"%s\" in PATH", base);
	}
	if (str_eq(compiler, argv[0])) {
		fatal("Recursive invocation (the name of the ccache binary must be \"%s\")",
		      MYNAME);
	}
	orig_args->argv[0] = compiler;
}

bool
is_precompiled_header(const char *path)
{
	return str_eq(get_extension(path), ".gch")
	       || str_eq(get_extension(path), ".pch")
	       || str_eq(get_extension(path), ".pth");
}

static bool
color_output_possible(void)
{
	const char *term_env = getenv("TERM");
	return isatty(STDERR_FILENO) && term_env && strcasecmp(term_env, "DUMB") != 0;
}

/*
 * Process the compiler options into options suitable for passing to the
 * preprocessor and the real compiler. The preprocessor options don't include
 * -E; this is added later. Returns true on success, otherwise false.
 */
bool
cc_process_args(struct args *args, struct args **preprocessor_args,
                struct args **compiler_args)
{
	int i;
	bool found_c_opt = false;
	bool found_S_opt = false;
	bool found_arch_opt = false;
	bool found_pch = false;
	bool found_fpch_preprocess = false;
	const char *explicit_language = NULL; /* As specified with -x. */
	const char *file_language;            /* As deduced from file extension. */
	const char *actual_language;          /* Language to actually use. */
	const char *input_charset = NULL;
	struct stat st;
	/* is the dependency makefile name overridden with -MF? */
	bool dependency_filename_specified = false;
	/* is the dependency makefile target name specified with -MT or -MQ? */
	bool dependency_target_specified = false;
	struct args *expanded_args, *stripped_args, *dep_args, *cpp_args;
	int argc;
	char **argv;
	bool result = true;
	bool found_color_diagnostics = false;

	expanded_args = args_copy(args);
	stripped_args = args_init(0, NULL);
	dep_args = args_init(0, NULL);
	cpp_args = args_init(0, NULL);

	argc = expanded_args->argc;
	argv = expanded_args->argv;

	args_add(stripped_args, argv[0]);

	for (i = 1; i < argc; i++) {
		/* The user knows best: just swallow the next arg */
		if (str_eq(argv[i], "--ccache-skip")) {
			i++;
			if (i == argc) {
				cc_log("--ccache-skip lacks an argument");
				result = false;
				goto out;
			}
			args_add(stripped_args, argv[i]);
			continue;
		}

		/* Special case for -E. */
		if (str_eq(argv[i], "-E")) {
			stats_update(STATS_PREPROCESSING);
			result = false;
			goto out;
		}

		/* Handle "@file" argument. */
		if (str_startswith(argv[i], "@") || str_startswith(argv[i], "-@")) {
			char *argpath = argv[i] + 1;
			struct args *file_args;

			if (argpath[-1] == '-') {
				++argpath;
			}
			file_args = args_init_from_gcc_atfile(argpath);
			if (!file_args) {
				cc_log("Couldn't read arg file %s", argpath);
				stats_update(STATS_ARGS);
				result = false;
				goto out;
			}

			args_insert(expanded_args, i, file_args, true);
			argc = expanded_args->argc;
			argv = expanded_args->argv;
			i--;
			continue;
		}

		/* These are always too hard. */
		if (compopt_too_hard(argv[i])
		    || str_startswith(argv[i], "-fdump-")) {
			cc_log("Compiler option %s is unsupported", argv[i]);
			stats_update(STATS_UNSUPPORTED);
			result = false;
			goto out;
		}

		/* These are too hard in direct mode. */
		if (conf->direct_mode) {
			if (compopt_too_hard_for_direct_mode(argv[i])) {
				cc_log("Unsupported compiler option for direct mode: %s", argv[i]);
				conf->direct_mode = false;
			}
		}

		/* Multiple -arch options are too hard. */
		if (str_eq(argv[i], "-arch")) {
			if (found_arch_opt) {
				cc_log("More than one -arch compiler option is unsupported");
				stats_update(STATS_UNSUPPORTED);
				result = false;
				goto out;
			} else {
				found_arch_opt = true;
			}
		}

		if (str_eq(argv[i], "-fpch-preprocess")
		    || str_eq(argv[i], "-emit-pch")
		    || str_eq(argv[i], "-emit-pth")) {
			found_fpch_preprocess = true;
		}

		/* we must have -c */
		if (str_eq(argv[i], "-c")) {
			found_c_opt = true;
			continue;
		}

		/* -S changes the default extension */
		if (str_eq(argv[i], "-S")) {
			args_add(stripped_args, argv[i]);
			found_S_opt = true;
			continue;
		}

		/*
		 * Special handling for -x: remember the last specified language before the
		 * input file and strip all -x options from the arguments.
		 */
		if (str_eq(argv[i], "-x")) {
			if (i == argc-1) {
				cc_log("Missing argument to %s", argv[i]);
				stats_update(STATS_ARGS);
				result = false;
				goto out;
			}
			if (!input_file) {
				explicit_language = argv[i+1];
			}
			i++;
			continue;
		}
		if (str_startswith(argv[i], "-x")) {
			if (!input_file) {
				explicit_language = &argv[i][2];
			}
			continue;
		}

		/* we need to work out where the output was meant to go */
		if (str_eq(argv[i], "-o")) {
			if (i == argc-1) {
				cc_log("Missing argument to %s", argv[i]);
				stats_update(STATS_ARGS);
				result = false;
				goto out;
			}
			output_obj = make_relative_path(x_strdup(argv[i+1]));
			i++;
			continue;
		}

		/* alternate form of -o, with no space */
		if (str_startswith(argv[i], "-o")) {
			output_obj = make_relative_path(x_strdup(&argv[i][2]));
			continue;
		}

		/* debugging is handled specially, so that we know if we
		   can strip line number info
		*/
		if (str_startswith(argv[i], "-g")) {
			args_add(stripped_args, argv[i]);
			if (conf->unify && !str_eq(argv[i], "-g0")) {
				cc_log("%s used; disabling unify mode", argv[i]);
				conf->unify = false;
			}
			if (str_eq(argv[i], "-g3")) {
				/*
				 * Fix for bug 7190 ("commandline macros (-D)
				 * have non-zero lineno when using -g3").
				 */
				cc_log("%s used; not compiling preprocessed code", argv[i]);
				conf->run_second_cpp = true;
			}
			continue;
		}

		/* These options require special handling, because they
		   behave differently with gcc -E, when the output
		   file is not specified. */
		if (str_eq(argv[i], "-MD") || str_eq(argv[i], "-MMD")) {
			generating_dependencies = true;
			args_add(dep_args, argv[i]);
			continue;
		}
		if (str_startswith(argv[i], "-MF")) {
			char *arg;
			bool separate_argument = (strlen(argv[i]) == 3);
			dependency_filename_specified = true;
			free(output_dep);
			if (separate_argument) {
				/* -MF arg */
				if (i >= argc - 1) {
					cc_log("Missing argument to %s", argv[i]);
					stats_update(STATS_ARGS);
					result = false;
					goto out;
				}
				arg = argv[i + 1];
				i++;
			} else {
				/* -MFarg */
				arg = &argv[i][3];
			}
			output_dep = make_relative_path(x_strdup(arg));
			/* Keep the format of the args the same */
			if (separate_argument) {
				args_add(dep_args, "-MF");
				args_add(dep_args, output_dep);
			} else {
				char *option = format("-MF%s", output_dep);
				args_add(dep_args, option);
				free(option);
			}
			continue;
		}
		if (str_startswith(argv[i], "-MQ") || str_startswith(argv[i], "-MT")) {
			char *relpath;
			dependency_target_specified = true;
			if (strlen(argv[i]) == 3) {
				/* -MQ arg or -MT arg */
				if (i >= argc - 1) {
					cc_log("Missing argument to %s", argv[i]);
					stats_update(STATS_ARGS);
					result = false;
					goto out;
				}
				args_add(dep_args, argv[i]);
				relpath = make_relative_path(x_strdup(argv[i + 1]));
				args_add(dep_args, relpath);
				free(relpath);
				i++;
			} else {
				char *arg_opt;
				char *option;
				arg_opt = x_strndup(argv[i], 3);
				relpath = make_relative_path(x_strdup(argv[i] + 3));
				option = format("%s%s", arg_opt, relpath);
				args_add(dep_args, option);
				free(arg_opt);
				free(relpath);
				free(option);
			}
			continue;
		}
		if (str_startswith(argv[i], "--sysroot=")) {
			char *relpath = make_relative_path(x_strdup(argv[i] + 10));
			char *option = format("--sysroot=%s", relpath);
			args_add(stripped_args, option);
			free(relpath);
			free(option);
			continue;
		}
		if (str_startswith(argv[i], "-Wp,")) {
			if (str_eq(argv[i], "-Wp,-P") || strstr(argv[i], ",-P,")) {
				/* -P removes preprocessor information in such a way that the object
				 * file from compiling the preprocessed file will not be equal to the
				 * object file produced when compiling without ccache. */
				cc_log("Too hard option -Wp,-P detected");
				stats_update(STATS_UNSUPPORTED);
				failed();
			} else if (str_startswith(argv[i], "-Wp,-MD,")
			           && !strchr(argv[i] + 8, ',')) {
				generating_dependencies = true;
				dependency_filename_specified = true;
				free(output_dep);
				output_dep = make_relative_path(x_strdup(argv[i] + 8));
				args_add(dep_args, argv[i]);
				continue;
			} else if (str_startswith(argv[i], "-Wp,-MMD,")
			           && !strchr(argv[i] + 9, ',')) {
				generating_dependencies = true;
				dependency_filename_specified = true;
				free(output_dep);
				output_dep = make_relative_path(x_strdup(argv[i] + 9));
				args_add(dep_args, argv[i]);
				continue;
			} else if (conf->direct_mode) {
				/*
				 * -Wp, can be used to pass too hard options to
				 * the preprocessor. Hence, disable direct
				 * mode.
				 */
				cc_log("Unsupported compiler option for direct mode: %s", argv[i]);
				conf->direct_mode = false;
			}
		}
		if (str_eq(argv[i], "-MP")) {
			args_add(dep_args, argv[i]);
			continue;
		}

		/* Input charset needs to be handled specially. */
		if (str_startswith(argv[i], "-finput-charset=")) {
			input_charset = argv[i];
			continue;
		}

		if (str_eq(argv[i], "--serialize-diagnostics")) {
			if (i >= argc - 1) {
				cc_log("Missing argument to %s", argv[i]);
				stats_update(STATS_ARGS);
				result = false;
				goto out;
			}
			output_dia = make_relative_path(x_strdup(argv[i+1]));
			i++;
			continue;
		}

		if (str_startswith(argv[i], "-fprofile-")) {
			const char *arg_profile_dir = strchr(argv[i], '=');
			char *arg = x_strdup(argv[i]);
			bool supported_profile_option = false;

			if (arg_profile_dir) {
				char *option = x_strndup(argv[i], arg_profile_dir - argv[i]);
				char *dir;

				/* Convert to absolute path. */
				dir = x_realpath(arg_profile_dir + 1);
				if (!dir) {
					/* Directory doesn't exist. */
					dir = x_strdup(arg_profile_dir + 1);
				}

				/* We can get a better hit rate by using the real path here. */
				free(arg);
				arg = format("%s=%s", option, dir);
				cc_log("Rewriting %s to %s", argv[i], arg);
				free(option);
				free(dir);
			}

			if (str_startswith(argv[i], "-fprofile-generate")
			    || str_eq(argv[i], "-fprofile-arcs")) {
				profile_generate = true;
				supported_profile_option = true;
			} else if (str_startswith(argv[i], "-fprofile-use")
			           || str_eq(argv[i], "-fbranch-probabilities")) {
				profile_use = true;
				supported_profile_option = true;
			} else if (str_eq(argv[i], "-fprofile-dir")) {
				supported_profile_option = true;
			}

			if (supported_profile_option) {
				args_add(stripped_args, arg);
				free(arg);

				/*
				 * If the profile directory has already been set, give up... Hard to
				 * know what the user means, and what the compiler will do.
				 */
				if (arg_profile_dir && profile_dir) {
					cc_log("Profile directory already set; giving up");
					result = false;
					goto out;
				} else if (arg_profile_dir) {
					cc_log("Setting profile directory to %s", profile_dir);
					profile_dir = x_strdup(arg_profile_dir);
				}
				continue;
			}
			cc_log("Unknown profile option: %s", argv[i]);
			free(arg);
		}

		if (str_eq(argv[i], "-fcolor-diagnostics")
		    || str_eq(argv[i], "-fno-color-diagnostics")
		    || str_eq(argv[i], "-fdiagnostics-color")
		    || str_eq(argv[i], "-fdiagnostics-color=always")
		    || str_eq(argv[i], "-fno-diagnostics-color")
		    || str_eq(argv[i], "-fdiagnostics-color=never")) {
			args_add(stripped_args, argv[i]);
			found_color_diagnostics = true;
			continue;
		}
		if (str_eq(argv[i], "-fdiagnostics-color=auto")) {
			if (color_output_possible()) {
				/* Output is redirected, so color output must be forced. */
				args_add(stripped_args, "-fdiagnostics-color=always");
				cc_log("Automatically forcing colors");
			}
			found_color_diagnostics = true;
			continue;
		}

		/*
		 * Options taking an argument that we may want to rewrite to relative paths
		 * to get better hit rate. A secondary effect is that paths in the standard
		 * error output produced by the compiler will be normalized.
		 */
		if (compopt_takes_path(argv[i])) {
			char *relpath;
			char *pch_file = NULL;
			if (i == argc-1) {
				cc_log("Missing argument to %s", argv[i]);
				stats_update(STATS_ARGS);
				result = false;
				goto out;
			}

			relpath = make_relative_path(x_strdup(argv[i+1]));
			if (compopt_affects_cpp(argv[i])) {
				args_add(cpp_args, argv[i]);
				args_add(cpp_args, relpath);
			} else {
				args_add(stripped_args, argv[i]);
				args_add(stripped_args, relpath);
			}

			/* Try to be smart about detecting precompiled headers */
			if (str_eq(argv[i], "-include-pch")
			    || str_eq(argv[i], "-include-pth")) {
				if (stat(argv[i+1], &st) == 0) {
					cc_log("Detected use of precompiled header: %s", argv[i+1]);
					found_pch = true;
					pch_file = x_strdup(argv[i+1]);
				}
			} else {
				char *gchpath = format("%s.gch", argv[i+1]);
				if (stat(gchpath, &st) == 0) {
					cc_log("Detected use of precompiled header: %s", gchpath);
					found_pch = true;
					pch_file = x_strdup(gchpath);
				} else {
					char *pchpath = format("%s.pch", argv[i+1]);
					if (stat(pchpath, &st) == 0) {
						cc_log("Detected use of precompiled header: %s", pchpath);
						found_pch = true;
						pch_file = x_strdup(pchpath);
					} else {
						/* clang may use pretokenized headers */
						char *pthpath = format("%s.pth", argv[i+1]);
						if (stat(pthpath, &st) == 0) {
							cc_log("Detected use of pretokenized header: %s", pthpath);
							found_pch = true;
							pch_file = x_strdup(pthpath);
						}
						free(pthpath);
					}
					free(pchpath);
				}
				free(gchpath);
			}

			if (pch_file) {
				if (included_pch_file) {
					cc_log("Multiple precompiled headers used: %s and %s\n",
					       included_pch_file, pch_file);
					stats_update(STATS_ARGS);
					result = false;
					goto out;
				}
				included_pch_file = pch_file;
			}

			free(relpath);
			i++;
			continue;
		}

		/* Same as above but options with concatenated argument. */
		if (compopt_short(compopt_takes_path, argv[i])) {
			char *relpath;
			char *option;
			relpath = make_relative_path(x_strdup(argv[i] + 2));
			option = format("-%c%s", argv[i][1], relpath);

			if (compopt_short(compopt_affects_cpp, argv[i])) {
				args_add(cpp_args, option);
			} else {
				args_add(stripped_args, option);
			}

			free(relpath);
			free(option);
			continue;
		}

		/* options that take an argument */
		if (compopt_takes_arg(argv[i])) {
			if (i == argc-1) {
				cc_log("Missing argument to %s", argv[i]);
				stats_update(STATS_ARGS);
				result = false;
				goto out;
			}

			if (compopt_affects_cpp(argv[i])) {
				args_add(cpp_args, argv[i]);
				args_add(cpp_args, argv[i+1]);
			} else {
				args_add(stripped_args, argv[i]);
				args_add(stripped_args, argv[i+1]);
			}

			i++;
			continue;
		}

		/* other options */
		if (argv[i][0] == '-') {
			if (compopt_affects_cpp(argv[i])
			    || compopt_prefix_affects_cpp(argv[i])) {
				args_add(cpp_args, argv[i]);
			} else {
				args_add(stripped_args, argv[i]);
			}
			continue;
		}

		/* if an argument isn't a plain file then assume its
		   an option, not an input file. This allows us to
		   cope better with unusual compiler options */
		if (stat(argv[i], &st) != 0 || !S_ISREG(st.st_mode)) {
			cc_log("%s is not a regular file, not considering as input file",
			       argv[i]);
			args_add(stripped_args, argv[i]);
			continue;
		}

		if (input_file) {
			if (language_for_file(argv[i])) {
				cc_log("Multiple input files: %s and %s", input_file, argv[i]);
				stats_update(STATS_MULTIPLE);
			} else if (!found_c_opt) {
				cc_log("Called for link with %s", argv[i]);
				if (strstr(argv[i], "conftest.")) {
					stats_update(STATS_CONFTEST);
				} else {
					stats_update(STATS_LINK);
				}
			} else {
				cc_log("Unsupported source extension: %s", argv[i]);
				stats_update(STATS_SOURCELANG);
			}
			result = false;
			goto out;
		}

		/* Rewrite to relative to increase hit rate. */
		input_file = make_relative_path(x_strdup(argv[i]));
	}

	if (!input_file) {
		cc_log("No input file found");
		stats_update(STATS_NOINPUT);
		result = false;
		goto out;
	}

	if (found_pch || found_fpch_preprocess) {
		using_precompiled_header = true;
		if (!(conf->sloppiness & SLOPPY_TIME_MACROS)) {
			cc_log("You have to specify \"time_macros\" sloppiness when using"
			       " precompiled headers to get direct hits");
			cc_log("Disabling direct mode");
			stats_update(STATS_CANTUSEPCH);
			result = false;
			goto out;
		}
	}

	if (explicit_language && str_eq(explicit_language, "none")) {
		explicit_language = NULL;
	}
	file_language = language_for_file(input_file);
	if (explicit_language) {
		if (!language_is_supported(explicit_language)) {
			cc_log("Unsupported language: %s", explicit_language);
			stats_update(STATS_SOURCELANG);
			result = false;
			goto out;
		}
		actual_language = explicit_language;
	} else {
		actual_language = file_language;
	}

	output_is_precompiled_header =
		actual_language && strstr(actual_language, "-header");

	if (output_is_precompiled_header && !(conf->sloppiness & SLOPPY_PCH_DEFINES)) {
		cc_log("You have to specify \"pch_defines,time_macros\" sloppiness when"
		       " creating precompiled headers");
		stats_update(STATS_CANTUSEPCH);
		result = false;
		goto out;
	}

	if (!found_c_opt) {
		if (output_is_precompiled_header) {
			args_add(stripped_args, "-c");
		} else {
			cc_log("No -c option found");
			/* I find that having a separate statistic for autoconf tests is useful,
			   as they are the dominant form of "called for link" in many cases */
			if (strstr(input_file, "conftest.")) {
				stats_update(STATS_CONFTEST);
			} else {
				stats_update(STATS_LINK);
			}
			result = false;
			goto out;
		}
	}

	if (!actual_language) {
		cc_log("Unsupported source extension: %s", input_file);
		stats_update(STATS_SOURCELANG);
		result = false;
		goto out;
	}

	direct_i_file = language_is_preprocessed(actual_language);

	if (output_is_precompiled_header) {
		/* It doesn't work to create the .gch from preprocessed source. */
		cc_log("Creating precompiled header; not compiling preprocessed code");
		conf->run_second_cpp = true;
	}

	if (str_eq(conf->cpp_extension, "")) {
		const char *p_language = p_language_for_language(actual_language);
		free(conf->cpp_extension);
		conf->cpp_extension = x_strdup(extension_for_language(p_language) + 1);
	}

	/* don't try to second guess the compilers heuristics for stdout handling */
	if (output_obj && str_eq(output_obj, "-")) {
		stats_update(STATS_OUTSTDOUT);
		cc_log("Output file is -");
		result = false;
		goto out;
	}

	if (!output_obj) {
		if (output_is_precompiled_header) {
			output_obj = format("%s.gch", input_file);
		} else {
			char *p;
			output_obj = basename(input_file);
			p = strrchr(output_obj, '.');
			if (!p || !p[1]) {
				cc_log("Badly formed object filename");
				stats_update(STATS_ARGS);
				result = false;
				goto out;
			}
			p[1] = found_S_opt ? 's' : 'o';
			p[2] = 0;
		}
	}

	/* cope with -o /dev/null */
	if (!str_eq(output_obj,"/dev/null")
	    && stat(output_obj, &st) == 0
	    && !S_ISREG(st.st_mode)) {
		cc_log("Not a regular file: %s", output_obj);
		stats_update(STATS_DEVICE);
		result = false;
		goto out;
	}

	/*
	 * Some options shouldn't be passed to the real compiler when it compiles
	 * preprocessed code:
	 *
	 * -finput-charset=XXX (otherwise conversion happens twice)
	 * -x XXX (otherwise the wrong language is selected)
	 */
	if (input_charset) {
		args_add(cpp_args, input_charset);
	}
	if (found_pch) {
		args_add(cpp_args, "-fpch-preprocess");
	}
	if (explicit_language) {
		args_add(cpp_args, "-x");
		args_add(cpp_args, explicit_language);
	}

	/*
	 * Since output is redirected, compilers will not color their output by
	 * default, so force it explicitly if it would be otherwise done.
	 */
	if (!found_color_diagnostics && color_output_possible()) {
		if (compiler_is_clang(args)) {
			args_add(stripped_args, "-fcolor-diagnostics");
			cc_log("Automatically enabling colors");
		} else if (compiler_is_gcc(args)) {
			/*
			 * GCC has it since 4.9, but that'd require detecting what GCC version is
			 * used for the actual compile. However it requires also GCC_COLORS to be
			 * set (and not empty), so use that for detecting if GCC would use
			 * colors.
			 */
			if (getenv("GCC_COLORS") && getenv("GCC_COLORS")[0] != '\0') {
				args_add(stripped_args, "-fdiagnostics-color");
				cc_log("Automatically enabling colors");
			}
		}
	}

	/*
	 * Add flags for dependency generation only to the preprocessor command line.
	 */
	if (generating_dependencies) {
		if (!dependency_filename_specified) {
			char *default_depfile_name;
			char *base_name;

			base_name = remove_extension(output_obj);
			default_depfile_name = format("%s.d", base_name);
			free(base_name);
			args_add(dep_args, "-MF");
			args_add(dep_args, default_depfile_name);
			output_dep = make_relative_path(x_strdup(default_depfile_name));
		}

		if (!dependency_target_specified) {
			args_add(dep_args, "-MQ");
			args_add(dep_args, output_obj);
		}
	}

	*compiler_args = args_copy(stripped_args);
	if (conf->run_second_cpp) {
		args_extend(*compiler_args, cpp_args);
	} else {
		if (explicit_language) {
			/*
			 * Workaround for a bug in Apple's patched distcc -- it doesn't properly
			 * reset the language specified with -x, so if -x is given, we have to
			 * specify the preprocessed language explicitly.
			 */
			args_add(*compiler_args, "-x");
			args_add(*compiler_args, p_language_for_language(explicit_language));
		}
	}

	if (found_c_opt) {
		args_add(*compiler_args, "-c");
	}

	/*
	 * Only pass dependency arguments to the preprocesor since Intel's C++
	 * compiler doesn't produce a correct .d file when compiling preprocessed
	 * source.
	 */
	args_extend(cpp_args, dep_args);

	*preprocessor_args = args_copy(stripped_args);
	args_extend(*preprocessor_args, cpp_args);

out:
	args_free(expanded_args);
	args_free(stripped_args);
	args_free(dep_args);
	args_free(cpp_args);
	return result;
}

static void
create_initial_config_file(struct conf *conf, const char *path)
{
	unsigned max_files;
	uint64_t max_size;
	char *stats_dir;
	FILE *f;
	struct stat st;

	if (create_parent_dirs(path) != 0) {
		return;
	}

	stats_dir = format("%s/0", conf->cache_dir);
	if (stat(stats_dir, &st) == 0) {
		stats_get_obsolete_limits(stats_dir, &max_files, &max_size);
		/* STATS_MAXFILES and STATS_MAXSIZE was stored for each top directory. */
		max_files *= 16;
		max_size *= 16;
	} else {
		max_files = 0;
		max_size = conf->max_size;
	}
	free(stats_dir);

	f = fopen(path, "w");
	if (!f) {
		return;
	}
	if (max_files != 0) {
		fprintf(f, "max_files = %u\n", max_files);
		conf->max_files = max_files;
	}
	if (max_size != 0) {
		char *size = format_parsable_size_with_suffix(max_size);
		fprintf(f, "max_size = %s\n", size);
		free(size);
		conf->max_size = max_size;
	}
	fclose(f);
}

/*
 * Read config file(s), populate variables, create configuration file in cache
 * directory if missing, etc.
 */
static void
initialize(void)
{
	char *errmsg;
	char *p;
	struct stat st;
	bool should_create_initial_config = false;

	conf_free(conf);
	conf = conf_create();

	p = getenv("CCACHE_CONFIGPATH");
	if (p) {
		primary_config_path = x_strdup(p);
	} else {
		secondary_config_path = format("%s/ccache.conf", TO_STRING(SYSCONFDIR));
		if (!conf_read(conf, secondary_config_path, &errmsg)) {
			if (stat(secondary_config_path, &st) == 0) {
				fatal("%s", errmsg);
			}
			/* Missing config file in SYSCONFDIR is OK. */
			free(errmsg);
		}

		if ((p = getenv("CCACHE_DIR"))) {
			free(conf->cache_dir);
			conf->cache_dir = strdup(p);
		}

		primary_config_path = format("%s/ccache.conf", conf->cache_dir);
	}

	if (!conf_read(conf, primary_config_path, &errmsg)) {
		if (stat(primary_config_path, &st) == 0) {
			fatal("%s", errmsg);
		}
		should_create_initial_config = true;
	}

	if (!conf_update_from_environment(conf, &errmsg)) {
		fatal("%s", errmsg);
	}

	if (conf->disable) {
		should_create_initial_config = false;
	}

	if (should_create_initial_config) {
		create_initial_config_file(conf, primary_config_path);
	}

	exitfn_init();
	exitfn_add_nullary(stats_flush);
	exitfn_add_nullary(clean_up_pending_tmp_files);

	cc_log("=== CCACHE %s STARTED =========================================",
	       CCACHE_VERSION);

	if (conf->umask != UINT_MAX) {
		umask(conf->umask);
	}
}

/* Reset the global state. Used by the test suite. */
void
cc_reset(void)
{
	conf_free(conf); conf = NULL;
	free(primary_config_path); primary_config_path = NULL;
	free(secondary_config_path); secondary_config_path = NULL;
	free(current_working_dir); current_working_dir = NULL;
	free(profile_dir); profile_dir = NULL;
	free(included_pch_file); included_pch_file = NULL;
	args_free(orig_args); orig_args = NULL;
	free(input_file); input_file = NULL;
	free(output_obj); output_obj = NULL;
	free(output_dep); output_dep = NULL;
	free(output_dia); output_dia = NULL;
	free(cached_obj_hash); cached_obj_hash = NULL;
	free(cached_obj); cached_obj = NULL;
	free(cached_stderr); cached_stderr = NULL;
	free(cached_dep); cached_dep = NULL;
	free(cached_dia); cached_dia = NULL;
	free(manifest_path); manifest_path = NULL;
	time_of_compilation = 0;
	if (included_files) {
		hashtable_destroy(included_files, 1); included_files = NULL;
	}
	generating_dependencies = false;
	i_tmpfile = NULL;
	direct_i_file = false;
	free(cpp_stderr); cpp_stderr = NULL;
	free(stats_file); stats_file = NULL;
	output_is_precompiled_header = false;

	initialize();
}

/* Make a copy of stderr that will not be cached, so things like
   distcc can send networking errors to it. */
static void
setup_uncached_err(void)
{
	char *buf;
	int uncached_fd;

	uncached_fd = dup(2);
	if (uncached_fd == -1) {
		cc_log("dup(2) failed: %s", strerror(errno));
		failed();
	}

	/* leak a pointer to the environment */
	buf = format("UNCACHED_ERR_FD=%d", uncached_fd);

	if (putenv(buf) == -1) {
		cc_log("putenv failed: %s", strerror(errno));
		failed();
	}
}

static void
configuration_logger(const char *descr, const char *origin, void *context)
{
	(void)context;
	cc_bulklog("Config: (%s) %s", origin, descr);
}

/* the main ccache driver function */
static void
ccache(int argc, char *argv[])
{
	bool put_object_in_manifest = false;
	struct file_hash *object_hash;
	struct file_hash *object_hash_from_manifest = NULL;
	struct mdfour common_hash;
	struct mdfour direct_hash;
	struct mdfour cpp_hash;

	/* Arguments (except -E) to send to the preprocessor. */
	struct args *preprocessor_args;

	/* Arguments to send to the real compiler. */
	struct args *compiler_args;

	orig_args = args_init(argc, argv);

	initialize();
	find_compiler(argv);

#ifndef _WIN32
	signal(SIGHUP, signal_handler);
#endif
	signal(SIGINT, signal_handler);
	signal(SIGTERM, signal_handler);

	if (str_eq(conf->temporary_dir, "")) {
		clean_up_internal_tempdir();
	}

	if (!str_eq(conf->log_file, "")) {
		conf_print_items(conf, configuration_logger, NULL);
	}

	if (conf->disable) {
		cc_log("ccache is disabled");
		failed();
	}

	setup_uncached_err();

	cc_log_argv("Command line: ", argv);
	cc_log("Hostname: %s", get_hostname());
	cc_log("Working directory: %s", get_current_working_dir());

	if (conf->unify) {
		cc_log("Direct mode disabled because unify mode is enabled");
		conf->direct_mode = false;
	}

	if (!cc_process_args(orig_args, &preprocessor_args, &compiler_args)) {
		failed();
	}

	cc_log("Source file: %s", input_file);
	if (generating_dependencies) {
		cc_log("Dependency file: %s", output_dep);
	}
	if (output_dia) {
		cc_log("Diagnostic file: %s", output_dia);
	}
	cc_log("Object file: %s", output_obj);

	hash_start(&common_hash);
	calculate_common_hash(preprocessor_args, &common_hash);

	/* try to find the hash using the manifest */
	direct_hash = common_hash;
	if (conf->direct_mode) {
		cc_log("Trying direct lookup");
		object_hash = calculate_object_hash(preprocessor_args, &direct_hash, 1);
		if (object_hash) {
			update_cached_result_globals(object_hash);

			/*
			 * If we can return from cache at this point then do
			 * so.
			 */
			from_cache(FROMCACHE_DIRECT_MODE, 0);

			/*
			 * Wasn't able to return from cache at this point.
			 * However, the object was already found in manifest,
			 * so don't readd it later.
			 */
			put_object_in_manifest = false;

			object_hash_from_manifest = object_hash;
		} else {
			/* Add object to manifest later. */
			put_object_in_manifest = true;
		}
	}

	if (conf->read_only_direct) {
		cc_log("Read-only direct mode; running real compiler");
		failed();
	}

	/*
	 * Find the hash using the preprocessed output. Also updates
	 * included_files.
	 */
	cpp_hash = common_hash;
	object_hash = calculate_object_hash(preprocessor_args, &cpp_hash, 0);
	if (!object_hash) {
		fatal("internal error: object hash from cpp returned NULL");
	}
	update_cached_result_globals(object_hash);

	if (object_hash_from_manifest
	    && !file_hashes_equal(object_hash_from_manifest, object_hash)) {
		/*
		 * The hash from manifest differs from the hash of the
		 * preprocessor output. This could be because:
		 *
		 * - The preprocessor produces different output for the same
		 *   input (not likely).
		 * - There's a bug in ccache (maybe incorrect handling of
		 *   compiler arguments).
		 * - The user has used a different CCACHE_BASEDIR (most
		 *   likely).
		 *
		 * The best thing here would probably be to remove the hash
		 * entry from the manifest. For now, we use a simpler method:
		 * just remove the manifest file.
		 */
		cc_log("Hash from manifest doesn't match preprocessor output");
		cc_log("Likely reason: different CCACHE_BASEDIRs used");
		cc_log("Removing manifest as a safety measure");
		x_unlink(manifest_path);

		put_object_in_manifest = true;
	}

	/* if we can return from cache at this point then do */
	from_cache(FROMCACHE_CPP_MODE, put_object_in_manifest);

	if (conf->read_only) {
		cc_log("Read-only mode; running real compiler");
		failed();
	}

	add_prefix(compiler_args);

	/* run real compiler, sending output to cache */
	to_cache(compiler_args);

	/* return from cache */
	from_cache(FROMCACHE_COMPILED_MODE, put_object_in_manifest);

	/* oh oh! */
	cc_log("Secondary from_cache failed");
	stats_update(STATS_ERROR);
	failed();
}

static void
configuration_printer(const char *descr, const char *origin, void *context)
{
	assert(context);
	fprintf(context, "(%s) %s\n", origin, descr);
}

/* the main program when not doing a compile */
static int
ccache_main_options(int argc, char *argv[])
{
	int c;
	char *errmsg;

	enum longopts {
		DUMP_MANIFEST
	};
	static const struct option options[] = {
		{"cleanup",       no_argument,       0, 'c'},
		{"clear",         no_argument,       0, 'C'},
		{"dump-manifest", required_argument, 0, DUMP_MANIFEST},
		{"help",          no_argument,       0, 'h'},
		{"max-files",     required_argument, 0, 'F'},
		{"max-size",      required_argument, 0, 'M'},
		{"set-config",    required_argument, 0, 'o'},
		{"print-config",  no_argument,       0, 'p'},
		{"show-stats",    no_argument,       0, 's'},
		{"version",       no_argument,       0, 'V'},
		{"zero-stats",    no_argument,       0, 'z'},
		{0, 0, 0, 0}
	};

	while ((c = getopt_long(argc, argv, "cChF:M:o:psVz", options, NULL)) != -1) {
		switch (c) {
		case DUMP_MANIFEST:
			manifest_dump(optarg, stdout);
			break;

		case 'c': /* --cleanup */
			initialize();
			cleanup_all(conf);
			printf("Cleaned cache\n");
			break;

		case 'C': /* --clear */
			initialize();
			wipe_all(conf);
			printf("Cleared cache\n");
			break;

		case 'h': /* --help */
			fputs(USAGE_TEXT, stdout);
			exit(0);

		case 'F': /* --max-files */
			{
				unsigned files;
				initialize();
				files = atoi(optarg);
				if (conf_set_value_in_file(primary_config_path, "max_files", optarg,
				                           &errmsg)) {
					if (files == 0) {
						printf("Unset cache file limit\n");
					} else {
						printf("Set cache file limit to %u\n", files);
					}
				} else {
					fatal("could not set cache file limit: %s", errmsg);
				}
			}
			break;

		case 'M': /* --max-size */
			{
				uint64_t size;
				initialize();
				if (!parse_size_with_suffix(optarg, &size)) {
					fatal("invalid size: %s", optarg);
				}
				if (conf_set_value_in_file(primary_config_path, "max_size", optarg,
				                           &errmsg)) {
					if (size == 0) {
						printf("Unset cache size limit\n");
					} else {
						char *s = format_human_readable_size(size);
						printf("Set cache size limit to %s\n", s);
						free(s);
					}
				} else {
					fatal("could not set cache size limit: %s", errmsg);
				}
			}
			break;

		case 'o': /* --set-config */
			{
				char *errmsg, *key, *value, *p;
				initialize();
				p = strchr(optarg, '=');
				if (!p) {
					fatal("missing equal sign in \"%s\"", optarg);
				}
				key = x_strndup(optarg, p - optarg);
				value = p + 1;
				if (!conf_set_value_in_file(primary_config_path, key, value, &errmsg)) {
					fatal("%s", errmsg);
				}
				free(key);
			}
			break;

		case 'p': /* --print-config */
			initialize();
			conf_print_items(conf, configuration_printer, stdout);
			break;

		case 's': /* --show-stats */
			initialize();
			stats_summary(conf);
			break;

		case 'V': /* --version */
			fprintf(stdout, VERSION_TEXT, CCACHE_VERSION);
			exit(0);

		case 'z': /* --zero-stats */
			initialize();
			stats_zero();
			printf("Statistics cleared\n");
			break;

		default:
			fputs(USAGE_TEXT, stderr);
			exit(1);
		}
	}

	return 0;
}

int
ccache_main(int argc, char *argv[])
{
	/* check if we are being invoked as "ccache" */
	char *program_name = basename(argv[0]);
	if (same_executable_name(program_name, MYNAME)) {
		if (argc < 2) {
			fputs(USAGE_TEXT, stderr);
			exit(1);
		}
		/* if the first argument isn't an option, then assume we are
		   being passed a compiler name and options */
		if (argv[1][0] == '-') {
			return ccache_main_options(argc, argv);
		}
	}
	free(program_name);

	ccache(argc, argv);
	return 1;
}<|MERGE_RESOLUTION|>--- conflicted
+++ resolved
@@ -743,12 +743,7 @@
 	tmp_stdout = format("%s.tmp.stdout.%s", cached_obj, tmp_string());
 	create_empty_file(tmp_stdout);
 	tmp_stderr = format("%s.tmp.stderr.%s", cached_obj, tmp_string());
-<<<<<<< HEAD
-=======
 	create_empty_file(tmp_stderr);
-	tmp_obj = format("%s.tmp.%s", cached_obj, tmp_string());
-	create_empty_file(tmp_obj);
->>>>>>> 7c6209c6
 
 	args_add(args, "-o");
 	args_add(args, output_obj);
@@ -979,41 +974,28 @@
 		input_base[10] = 0;
 	}
 
-<<<<<<< HEAD
-	path_stdout = format(
-		"%s/%s.tmp.%s.%s",
-		temp_dir(), input_base, tmp_string(), conf->cpp_extension);
 	path_stderr = format("%s/tmp.cpp_stderr.%s", temp_dir(), tmp_string());
-
-	if (create_parent_dirs(path_stdout) != 0) {
+	if (create_parent_dirs(path_stderr) != 0) {
 		fatal("Failed to create parent directory for %s: %s\n",
-		      path_stdout, strerror(errno));
-	}
-
-	add_pending_tmp_file(path_stdout);
-=======
-	path_stderr = format("%s/tmp.cpp_stderr.%s", temp_dir, tmp_string());
+		      path_stderr, strerror(errno));
+	}
 	create_empty_file(path_stderr);
->>>>>>> 7c6209c6
 	add_pending_tmp_file(path_stderr);
 
 	time_of_compilation = time(NULL);
 
 	if (!direct_i_file) {
-<<<<<<< HEAD
-=======
 		/* The temporary file needs the proper i_extension for the compiler to do
 		 * its thing. However, create_empty_file requires the tmp_string() part to
 		 * be last, which is why the temporary file is created in two steps. */
 		char *path_stdout_tmp =
-			format("%s/%s.tmp.%s", temp_dir, input_base, tmp_string());
+			format("%s/%s.tmp.%s", temp_dir(), input_base, tmp_string());
 		create_empty_file(path_stdout_tmp);
-		path_stdout = format("%s.%s", path_stdout_tmp, i_extension);
+		path_stdout = format("%s.%s", path_stdout_tmp, conf->cpp_extension);
 		x_rename(path_stdout_tmp, path_stdout);
 		free(path_stdout_tmp);
 		add_pending_tmp_file(path_stdout);
 
->>>>>>> 7c6209c6
 		/* run cpp on the input file to obtain the .i */
 		args_add(args, "-E");
 		args_add(args, input_file);
