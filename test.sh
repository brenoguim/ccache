--- conflicted
+++ resolved
@@ -824,26 +824,18 @@
     checkstat 'cache hit (direct)' 0
     checkstat 'cache hit (preprocessed)' 0
     checkstat 'cache miss' 1
-<<<<<<< HEAD
-    checkfile other.d "test.o: test.c test1.h test3.h test2.h"
+    checkfile other.d "$expected_d_content"
     CCACHE_DISABLE=1 $COMPILER -c -Wp,-MD,other.d test.c -o reference_test.o
     compare_file reference_test.o test.o
-=======
+
+    rm -f other.d
+
+    $CCACHE $COMPILER -c -Wp,-MD,other.d test.c
+    checkstat 'cache hit (direct)' 1
+    checkstat 'cache hit (preprocessed)' 0
+    checkstat 'cache miss' 1
     checkfile other.d "$expected_d_content"
->>>>>>> b5d63f81
-
-    rm -f other.d
-
-    $CCACHE $COMPILER -c -Wp,-MD,other.d test.c
-    checkstat 'cache hit (direct)' 1
-    checkstat 'cache hit (preprocessed)' 0
-    checkstat 'cache miss' 1
-<<<<<<< HEAD
-    checkfile other.d "test.o: test.c test1.h test3.h test2.h"
     compare_file reference_test.o test.o
-=======
-    checkfile other.d "$expected_d_content"
->>>>>>> b5d63f81
 
     rm -f other.d
 
@@ -856,26 +848,18 @@
     checkstat 'cache hit (direct)' 0
     checkstat 'cache hit (preprocessed)' 0
     checkstat 'cache miss' 1
-<<<<<<< HEAD
-    checkfile other.d "test.o: test.c test1.h test3.h test2.h"
+    checkfile other.d "$expected_d_content"
     CCACHE_DISABLE=1 $COMPILER -c -Wp,-MMD,other.d test.c -o reference_test.o
     compare_file reference_test.o test.o
-=======
+
+    rm -f other.d
+
+    $CCACHE $COMPILER -c -Wp,-MMD,other.d test.c
+    checkstat 'cache hit (direct)' 1
+    checkstat 'cache hit (preprocessed)' 0
+    checkstat 'cache miss' 1
     checkfile other.d "$expected_d_content"
->>>>>>> b5d63f81
-
-    rm -f other.d
-
-    $CCACHE $COMPILER -c -Wp,-MMD,other.d test.c
-    checkstat 'cache hit (direct)' 1
-    checkstat 'cache hit (preprocessed)' 0
-    checkstat 'cache miss' 1
-<<<<<<< HEAD
-    checkfile other.d "test.o: test.c test1.h test3.h test2.h"
     compare_file reference_test.o test.o
-=======
-    checkfile other.d "$expected_d_content"
->>>>>>> b5d63f81
 
     rm -f other.d
 
@@ -901,26 +885,18 @@
     checkstat 'cache hit (direct)' 0
     checkstat 'cache hit (preprocessed)' 0
     checkstat 'cache miss' 1
-<<<<<<< HEAD
-    checkfile test.d "test.o: test.c test1.h test3.h test2.h"
+    checkfile test.d "$expected_d_content"
     CCACHE_DISABLE=1 $COMPILER -c -MD test.c -o reference_test.o
     compare_file reference_test.o test.o
-=======
+
+    rm -f test.d
+
+    $CCACHE $COMPILER -c -MD test.c
+    checkstat 'cache hit (direct)' 1
+    checkstat 'cache hit (preprocessed)' 0
+    checkstat 'cache miss' 1
     checkfile test.d "$expected_d_content"
->>>>>>> b5d63f81
-
-    rm -f test.d
-
-    $CCACHE $COMPILER -c -MD test.c
-    checkstat 'cache hit (direct)' 1
-    checkstat 'cache hit (preprocessed)' 0
-    checkstat 'cache miss' 1
-<<<<<<< HEAD
-    checkfile test.d "test.o: test.c test1.h test3.h test2.h"
     compare_file reference_test.o test.o
-=======
-    checkfile test.d "$expected_d_content"
->>>>>>> b5d63f81
 
     ##################################################################
     # Check the scenario of running a ccache with direct mode on a cache
@@ -932,52 +908,36 @@
     checkstat 'cache hit (direct)' 0
     checkstat 'cache hit (preprocessed)' 0
     checkstat 'cache miss' 1
-<<<<<<< HEAD
-    checkfile test.d "test.o: test.c test1.h test3.h test2.h"
+    checkfile test.d "$expected_d_content"
     CCACHE_DISABLE=1 $COMPILER -c -MD test.c -o reference_test.o
     compare_file reference_test.o test.o
-=======
+
+    rm -f test.d
+
+    CCACHE_NODIRECT=1 $CCACHE $COMPILER -c -MD test.c
+    checkstat 'cache hit (direct)' 0
+    checkstat 'cache hit (preprocessed)' 1
+    checkstat 'cache miss' 1
     checkfile test.d "$expected_d_content"
->>>>>>> b5d63f81
+    compare_file reference_test.o test.o
 
     rm -f test.d
 
-    CCACHE_NODIRECT=1 $CCACHE $COMPILER -c -MD test.c
-    checkstat 'cache hit (direct)' 0
-    checkstat 'cache hit (preprocessed)' 1
-    checkstat 'cache miss' 1
-<<<<<<< HEAD
-    checkfile test.d "test.o: test.c test1.h test3.h test2.h"
+    $CCACHE $COMPILER -c -MD test.c
+    checkstat 'cache hit (direct)' 0
+    checkstat 'cache hit (preprocessed)' 2
+    checkstat 'cache miss' 1
+    checkfile test.d "$expected_d_content"
     compare_file reference_test.o test.o
-=======
+
+    rm -f test.d
+
+    $CCACHE $COMPILER -c -MD test.c
+    checkstat 'cache hit (direct)' 1
+    checkstat 'cache hit (preprocessed)' 2
+    checkstat 'cache miss' 1
     checkfile test.d "$expected_d_content"
->>>>>>> b5d63f81
-
-    rm -f test.d
-
-    $CCACHE $COMPILER -c -MD test.c
-    checkstat 'cache hit (direct)' 0
-    checkstat 'cache hit (preprocessed)' 2
-    checkstat 'cache miss' 1
-<<<<<<< HEAD
-    checkfile test.d "test.o: test.c test1.h test3.h test2.h"
     compare_file reference_test.o test.o
-=======
-    checkfile test.d "$expected_d_content"
->>>>>>> b5d63f81
-
-    rm -f test.d
-
-    $CCACHE $COMPILER -c -MD test.c
-    checkstat 'cache hit (direct)' 1
-    checkstat 'cache hit (preprocessed)' 2
-    checkstat 'cache miss' 1
-<<<<<<< HEAD
-    checkfile test.d "test.o: test.c test1.h test3.h test2.h"
-    compare_file reference_test.o test.o
-=======
-    checkfile test.d "$expected_d_content"
->>>>>>> b5d63f81
 
     ##################################################################
     # Check that -MF works.
@@ -988,26 +948,18 @@
     checkstat 'cache hit (direct)' 0
     checkstat 'cache hit (preprocessed)' 0
     checkstat 'cache miss' 1
-<<<<<<< HEAD
-    checkfile other.d "test.o: test.c test1.h test3.h test2.h"
+    checkfile other.d "$expected_d_content"
     CCACHE_DISABLE=1 $COMPILER -c -MD -MF other.d test.c -o reference_test.o
     compare_file reference_test.o test.o
-=======
+
+    rm -f other.d
+
+    $CCACHE $COMPILER -c -MD -MF other.d test.c
+    checkstat 'cache hit (direct)' 1
+    checkstat 'cache hit (preprocessed)' 0
+    checkstat 'cache miss' 1
     checkfile other.d "$expected_d_content"
->>>>>>> b5d63f81
-
-    rm -f other.d
-
-    $CCACHE $COMPILER -c -MD -MF other.d test.c
-    checkstat 'cache hit (direct)' 1
-    checkstat 'cache hit (preprocessed)' 0
-    checkstat 'cache miss' 1
-<<<<<<< HEAD
-    checkfile other.d "test.o: test.c test1.h test3.h test2.h"
     compare_file reference_test.o test.o
-=======
-    checkfile other.d "$expected_d_content"
->>>>>>> b5d63f81
 
     ##################################################################
     # Check that a missing .d file in the cache is handled correctly.
@@ -1019,37 +971,25 @@
     checkstat 'cache hit (direct)' 0
     checkstat 'cache hit (preprocessed)' 0
     checkstat 'cache miss' 1
-<<<<<<< HEAD
-    checkfile other.d "test.o: test.c test1.h test3.h test2.h"
+    checkfile other.d "$expected_d_content"
     CCACHE_DISABLE=1 $COMPILER -c -MD test.c -o reference_test.o
     compare_file reference_test.o test.o
-=======
+
+    $CCACHE $COMPILER -c -MD test.c
+    checkstat 'cache hit (direct)' 1
+    checkstat 'cache hit (preprocessed)' 0
+    checkstat 'cache miss' 1
     checkfile other.d "$expected_d_content"
->>>>>>> b5d63f81
+    compare_file reference_test.o test.o
+
+    find $CCACHE_DIR -name '*.d' -exec rm -f '{}' \;
 
     $CCACHE $COMPILER -c -MD test.c
     checkstat 'cache hit (direct)' 1
-    checkstat 'cache hit (preprocessed)' 0
-    checkstat 'cache miss' 1
-<<<<<<< HEAD
-    checkfile other.d "test.o: test.c test1.h test3.h test2.h"
+    checkstat 'cache hit (preprocessed)' 1
+    checkstat 'cache miss' 1
+    checkfile other.d "$expected_d_content"
     compare_file reference_test.o test.o
-=======
-    checkfile other.d "$expected_d_content"
->>>>>>> b5d63f81
-
-    find $CCACHE_DIR -name '*.d' -exec rm -f '{}' \;
-
-    $CCACHE $COMPILER -c -MD test.c
-    checkstat 'cache hit (direct)' 1
-    checkstat 'cache hit (preprocessed)' 1
-    checkstat 'cache miss' 1
-<<<<<<< HEAD
-    checkfile other.d "test.o: test.c test1.h test3.h test2.h"
-    compare_file reference_test.o test.o
-=======
-    checkfile other.d "$expected_d_content"
->>>>>>> b5d63f81
 
     ##################################################################
     # Check that stderr from both the preprocessor and the compiler is emitted
