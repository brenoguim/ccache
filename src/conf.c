// Copyright (C) 2011-2018 Joel Rosdahl
//
// This program is free software; you can redistribute it and/or modify it
// under the terms of the GNU General Public License as published by the Free
// Software Foundation; either version 3 of the License, or (at your option)
// any later version.
//
// This program is distributed in the hope that it will be useful, but WITHOUT
// ANY WARRANTY; without even the implied warranty of MERCHANTABILITY or
// FITNESS FOR A PARTICULAR PURPOSE. See the GNU General Public License for
// more details.
//
// You should have received a copy of the GNU General Public License along with
// this program; if not, write to the Free Software Foundation, Inc., 51
// Franklin Street, Fifth Floor, Boston, MA 02110-1301 USA

#include "conf.h"
#include "confitems.h"
#include "envtoconfitems.h"
#include "ccache.h"

static const struct conf_item *
find_conf(const char *name)
{
	return confitems_get(name, strlen(name));
}

static const struct env_to_conf_item *
find_env_to_conf(const char *name)
{
	return envtoconfitems_get(name, strlen(name));
}

static bool
handle_conf_setting(struct conf *conf, const char *key, const char *value,
                    char **errmsg, bool from_env_variable, bool negate_boolean,
                    const char *origin)
{
	const struct conf_item *item = find_conf(key);
	if (!item) {
		*errmsg = format("unknown configuration option \"%s\"", key);
		return false;
	}

	if (from_env_variable && item->parser == confitem_parse_bool) {
		// Special rule for boolean settings from the environment: "0", "false",
		// "disable" and "no" (case insensitive) are invalid, and all other values
		// mean true.
		//
		// Previously any value meant true, but this was surprising to users, who
		// might do something like CCACHE_DISABLE=0 and expect ccache to be
		// enabled.
		if (str_eq(value, "0") || strcasecmp(value, "false") == 0
		    || strcasecmp(value, "disable") == 0 || strcasecmp(value, "no") == 0) {
			fatal("invalid boolean environment variable value \"%s\"", value);
		}

		bool *boolvalue = (bool *)((char *)conf + item->offset);
		*boolvalue = !negate_boolean;
		goto out;
	}

	if (!item->parser(value, (char *)conf + item->offset, errmsg)) {
		return false;
	}
	if (item->verifier && !item->verifier((char *)conf + item->offset, errmsg)) {
		return false;
	}

out:
	conf->item_origins[item->number] = origin;
	return true;
}

static bool
parse_line(const char *line, char **key, char **value, char **errmsg)
{
#define SKIP_WS(x) while (isspace(*x)) { ++x; }

	*key = NULL;
	*value = NULL;

	const char *p = line;
	SKIP_WS(p);
	if (*p == '\0' || *p == '#') {
		return true;
	}
	const char *q = p;
	while (isalpha(*q) || *q == '_') {
		++q;
	}
	*key = x_strndup(p, q - p);
	p = q;
	SKIP_WS(p);
	if (*p != '=') {
		*errmsg = x_strdup("missing equal sign");
		free(*key);
		*key = NULL;
		return false;
	}
	++p;

	// Skip leading whitespace.
	SKIP_WS(p);
	q = p;
	while (*q) {
		++q;
	}
	// Skip trailing whitespace.
	while (isspace(q[-1])) {
		--q;
	}
	*value = x_strndup(p, q - p);

	return true;

#undef SKIP_WS
}

// Create a conf struct with default values.
struct conf *
conf_create(void)
{
	struct conf *conf = x_malloc(sizeof(*conf));
	conf->base_dir = x_strdup("");
	conf->cache_dir = format("%s/.ccache", get_home_directory());
	conf->cache_dir_levels = 2;
	conf->compiler = x_strdup("");
	conf->compiler_check = x_strdup("mtime");
	conf->compression = false;
	conf->compression_level = 6;
	conf->cpp_extension = x_strdup("");
<<<<<<< HEAD
	conf->depend_mode = false;
=======
	conf->debug = false;
>>>>>>> 969a7d49
	conf->direct_mode = true;
	conf->disable = false;
	conf->extra_files_to_hash = x_strdup("");
	conf->hard_link = false;
	conf->hash_dir = true;
	conf->ignore_headers_in_manifest = x_strdup("");
	conf->keep_comments_cpp = false;
	conf->limit_multiple = 0.8;
	conf->log_file = x_strdup("");
	conf->max_files = 0;
	conf->max_size = (uint64_t)5 * 1000 * 1000 * 1000;
	conf->path = x_strdup("");
	conf->pch_external_checksum = false;
	conf->prefix_command = x_strdup("");
	conf->prefix_command_cpp = x_strdup("");
	conf->read_only = false;
	conf->read_only_direct = false;
	conf->recache = false;
	conf->run_second_cpp = true;
	conf->sloppiness = 0;
	conf->stats = true;
	conf->temporary_dir = x_strdup("");
	conf->umask = UINT_MAX; // Default: don't set umask.
	conf->unify = false;
	conf->item_origins = x_malloc(confitems_count() * sizeof(char *));
	for (size_t i = 0; i < confitems_count(); ++i) {
		conf->item_origins[i] = "default";
	}
	return conf;
}

void
conf_free(struct conf *conf)
{
	if (!conf) {
		return;
	}
	free(conf->base_dir);
	free(conf->cache_dir);
	free(conf->compiler);
	free(conf->compiler_check);
	free(conf->cpp_extension);
	free(conf->extra_files_to_hash);
	free(conf->ignore_headers_in_manifest);
	free(conf->log_file);
	free(conf->path);
	free(conf->prefix_command);
	free(conf->prefix_command_cpp);
	free(conf->temporary_dir);
	free((void *)conf->item_origins); // Workaround for MSVC warning
	free(conf);
}

// Note: The path pointer is stored in conf, so path must outlive conf.
//
// On failure, if an I/O error occured errno is set approriately, otherwise
// errno is set to zero indicating that config itself was invalid.
bool
conf_read(struct conf *conf, const char *path, char **errmsg)
{
	assert(errmsg);
	*errmsg = NULL;

	FILE *f = fopen(path, "r");
	if (!f) {
		*errmsg = format("%s: %s", path, strerror(errno));
		return false;
	}

	unsigned line_number = 0;
	bool result = true;
	char buf[10000];
	while (fgets(buf, sizeof(buf), f)) {
		++line_number;

		char *key;
		char *value;
		char *errmsg2;
		bool ok = parse_line(buf, &key, &value, &errmsg2);
		if (ok && key) { // key == NULL if comment or blank line.
			ok = handle_conf_setting(conf, key, value, &errmsg2, false, false, path);
		}
		free(key);
		free(value);
		if (!ok) {
			*errmsg = format("%s:%u: %s", path, line_number, errmsg2);
			free(errmsg2);
			errno = 0;
			result = false;
			goto out;
		}
	}
	if (ferror(f)) {
		*errmsg = x_strdup(strerror(errno));
		result = false;
	}

out:
	fclose(f);
	return result;
}

bool
conf_update_from_environment(struct conf *conf, char **errmsg)
{
	for (char **p = environ; *p; ++p) {
		if (!str_startswith(*p, "CCACHE_")) {
			continue;
		}
		char *q = strchr(*p, '=');
		if (!q) {
			continue;
		}

		bool negate;
		size_t key_start;
		if (str_startswith(*p + 7, "NO")) {
			negate = true;
			key_start = 9;
		} else {
			negate = false;
			key_start = 7;
		}
		char *key = x_strndup(*p + key_start, q - *p - key_start);

		++q; // Now points to the value.

		const struct env_to_conf_item *env_to_conf_item = find_env_to_conf(key);
		if (!env_to_conf_item) {
			free(key);
			continue;
		}

		char *errmsg2;
		bool ok = handle_conf_setting(
			conf, env_to_conf_item->conf_name, q, &errmsg2, true, negate,
			"environment");
		if (!ok) {
			*errmsg = format("%s: %s", key, errmsg2);
			free(errmsg2);
			free(key);
			return false;
		}

		free(key);
	}

	return true;
}

bool
conf_set_value_in_file(const char *path, const char *key, const char *value,
                       char **errmsg)
{
	const struct conf_item *item = find_conf(key);
	if (!item) {
		*errmsg = format("unknown configuration option \"%s\"", key);
		return false;
	}

	FILE *infile = fopen(path, "r");
	if (!infile) {
		*errmsg = format("%s: %s", path, strerror(errno));
		return false;
	}

	char *outpath = format("%s.tmp", path);
	FILE *outfile = create_tmp_file(&outpath, "w");
	if (!outfile) {
		*errmsg = format("%s: %s", outpath, strerror(errno));
		free(outpath);
		fclose(infile);
		return false;
	}

	bool found = false;
	char buf[10000];
	while (fgets(buf, sizeof(buf), infile)) {
		char *key2;
		char *value2;
		char *errmsg2;
		bool ok = parse_line(buf, &key2, &value2, &errmsg2);
		if (ok && key2 && str_eq(key2, key)) {
			found = true;
			fprintf(outfile, "%s = %s\n", key, value);
		} else {
			fputs(buf, outfile);
		}
		free(key2);
		free(value2);
	}

	if (!found) {
		fprintf(outfile, "%s = %s\n", key, value);
	}

	fclose(infile);
	fclose(outfile);
	if (x_rename(outpath, path) != 0) {
		*errmsg = format("rename %s to %s: %s", outpath, path, strerror(errno));
		return false;
	}
	free(outpath);

	return true;
}

bool
conf_print_value(struct conf *conf, const char *key,
                 FILE *file, char **errmsg)
{
<<<<<<< HEAD
	char *s = x_strdup("");

	reformat(&s, "base_dir = %s", conf->base_dir);
	printer(s, conf->item_origins[find_conf("base_dir")->number], context);

	reformat(&s, "cache_dir = %s", conf->cache_dir);
	printer(s, conf->item_origins[find_conf("cache_dir")->number], context);

	reformat(&s, "cache_dir_levels = %u", conf->cache_dir_levels);
	printer(s, conf->item_origins[find_conf("cache_dir_levels")->number],
	        context);

	reformat(&s, "compiler = %s", conf->compiler);
	printer(s, conf->item_origins[find_conf("compiler")->number], context);

	reformat(&s, "compiler_check = %s", conf->compiler_check);
	printer(s, conf->item_origins[find_conf("compiler_check")->number], context);

	reformat(&s, "compression = %s", bool_to_string(conf->compression));
	printer(s, conf->item_origins[find_conf("compression")->number], context);

	reformat(&s, "compression_level = %u", conf->compression_level);
	printer(s, conf->item_origins[find_conf("compression_level")->number],
	        context);

	reformat(&s, "cpp_extension = %s", conf->cpp_extension);
	printer(s, conf->item_origins[find_conf("cpp_extension")->number], context);

	reformat(&s, "depend_mode = %s", bool_to_string(conf->depend_mode));
	printer(s, conf->item_origins[find_conf("depend_mode")->number], context);

	reformat(&s, "direct_mode = %s", bool_to_string(conf->direct_mode));
	printer(s, conf->item_origins[find_conf("direct_mode")->number], context);

	reformat(&s, "disable = %s", bool_to_string(conf->disable));
	printer(s, conf->item_origins[find_conf("disable")->number], context);

	reformat(&s, "extra_files_to_hash = %s", conf->extra_files_to_hash);
	printer(s, conf->item_origins[find_conf("extra_files_to_hash")->number],
	        context);

	reformat(&s, "hard_link = %s", bool_to_string(conf->hard_link));
	printer(s, conf->item_origins[find_conf("hard_link")->number], context);

	reformat(&s, "hash_dir = %s", bool_to_string(conf->hash_dir));
	printer(s, conf->item_origins[find_conf("hash_dir")->number], context);

	reformat(&s, "ignore_headers_in_manifest = %s",
	         conf->ignore_headers_in_manifest);
	printer(s,
	        conf->item_origins[find_conf("ignore_headers_in_manifest")->number],
	        context);

	reformat(&s, "keep_comments_cpp = %s",
	         bool_to_string(conf->keep_comments_cpp));
	printer(s, conf->item_origins[find_conf(
	                                "keep_comments_cpp")->number], context);

	reformat(&s, "limit_multiple = %.1f", (double)conf->limit_multiple);
	printer(s, conf->item_origins[find_conf("limit_multiple")->number], context);

	reformat(&s, "log_file = %s", conf->log_file);
	printer(s, conf->item_origins[find_conf("log_file")->number], context);

	reformat(&s, "max_files = %u", conf->max_files);
	printer(s, conf->item_origins[find_conf("max_files")->number], context);

	char *s2 = format_parsable_size_with_suffix(conf->max_size);
	reformat(&s, "max_size = %s", s2);
	printer(s, conf->item_origins[find_conf("max_size")->number], context);
	free(s2);

	reformat(&s, "path = %s", conf->path);
	printer(s, conf->item_origins[find_conf("path")->number], context);

	reformat(&s, "pch_external_checksum = %s",
	         bool_to_string(conf->pch_external_checksum));
	printer(s, conf->item_origins[find_conf("pch_external_checksum")->number],
	        context);

	reformat(&s, "prefix_command = %s", conf->prefix_command);
	printer(s, conf->item_origins[find_conf("prefix_command")->number], context);

	reformat(&s, "prefix_command_cpp = %s", conf->prefix_command_cpp);
	printer(s, conf->item_origins[find_conf(
	                                "prefix_command_cpp")->number], context);

	reformat(&s, "read_only = %s", bool_to_string(conf->read_only));
	printer(s, conf->item_origins[find_conf("read_only")->number], context);

	reformat(&s, "read_only_direct = %s", bool_to_string(conf->read_only_direct));
	printer(s, conf->item_origins[find_conf("read_only_direct")->number],
	        context);

	reformat(&s, "recache = %s", bool_to_string(conf->recache));
	printer(s, conf->item_origins[find_conf("recache")->number], context);

	reformat(&s, "run_second_cpp = %s", bool_to_string(conf->run_second_cpp));
	printer(s, conf->item_origins[find_conf("run_second_cpp")->number], context);

	reformat(&s, "sloppiness = ");
	if (conf->sloppiness & SLOPPY_FILE_MACRO) {
		reformat(&s, "%sfile_macro, ", s);
	}
	if (conf->sloppiness & SLOPPY_INCLUDE_FILE_MTIME) {
		reformat(&s, "%sinclude_file_mtime, ", s);
	}
	if (conf->sloppiness & SLOPPY_INCLUDE_FILE_CTIME) {
		reformat(&s, "%sinclude_file_ctime, ", s);
	}
	if (conf->sloppiness & SLOPPY_TIME_MACROS) {
		reformat(&s, "%stime_macros, ", s);
	}
	if (conf->sloppiness & SLOPPY_PCH_DEFINES) {
		reformat(&s, "%spch_defines, ", s);
	}
	if (conf->sloppiness & SLOPPY_FILE_STAT_MATCHES) {
		reformat(&s, "%sfile_stat_matches, ", s);
	}
	if (conf->sloppiness & SLOPPY_NO_SYSTEM_HEADERS) {
		reformat(&s, "%sno_system_headers, ", s);
	}
	if (conf->sloppiness) {
		// Strip last ", ".
		s[strlen(s) - 2] = '\0';
=======
	const struct conf_item *item = find_conf(key);
	if (!item) {
		*errmsg = format("unknown configuration option \"%s\"", key);
		return false;
>>>>>>> 969a7d49
	}
	void *value = (char *)conf + item->offset;
	char *str = item->formatter(value);
	fprintf(file, "%s\n", str);
	free(str);
	return true;
}

static bool
print_item(struct conf *conf, const char *key,
           void (*printer)(const char *descr, const char *origin,
                           void *context),
           void *context)
{
	const struct conf_item *item = find_conf(key);
	if (!item) {
		return false;
	}
	void *value = (char *)conf + item->offset;
	char *str = item->formatter(value);
	char *buf = x_strdup("");
	reformat(&buf, "%s = %s", key, str);
	printer(buf, conf->item_origins[item->number], context);
	free(buf);
	free(str);
	return true;
}

bool
conf_print_items(struct conf *conf,
                 void (*printer)(const char *descr, const char *origin,
                                 void *context),
                 void *context)
{
	bool ok = true;
	ok &= print_item(conf, "base_dir", printer, context);
	ok &= print_item(conf, "cache_dir", printer, context);
	ok &= print_item(conf, "cache_dir_levels", printer, context);
	ok &= print_item(conf, "compiler", printer, context);
	ok &= print_item(conf, "compiler_check", printer, context);
	ok &= print_item(conf, "compression", printer, context);
	ok &= print_item(conf, "compression_level", printer, context);
	ok &= print_item(conf, "cpp_extension", printer, context);
	ok &= print_item(conf, "debug", printer, context);
	ok &= print_item(conf, "direct_mode", printer, context);
	ok &= print_item(conf, "disable", printer, context);
	ok &= print_item(conf, "extra_files_to_hash", printer, context);
	ok &= print_item(conf, "hard_link", printer, context);
	ok &= print_item(conf, "hash_dir", printer, context);
	ok &= print_item(conf, "ignore_headers_in_manifest", printer, context);
	ok &= print_item(conf, "keep_comments_cpp", printer, context);
	ok &= print_item(conf, "limit_multiple", printer, context);
	ok &= print_item(conf, "log_file", printer, context);
	ok &= print_item(conf, "max_files", printer, context);
	ok &= print_item(conf, "max_size", printer, context);
	ok &= print_item(conf, "path", printer, context);
	ok &= print_item(conf, "pch_external_checksum", printer, context);
	ok &= print_item(conf, "prefix_command", printer, context);
	ok &= print_item(conf, "prefix_command_cpp", printer, context);
	ok &= print_item(conf, "read_only", printer, context);
	ok &= print_item(conf, "read_only_direct", printer, context);
	ok &= print_item(conf, "recache", printer, context);
	ok &= print_item(conf, "run_second_cpp", printer, context);
	ok &= print_item(conf, "sloppiness", printer, context);
	ok &= print_item(conf, "stats", printer, context);
	ok &= print_item(conf, "temporary_dir", printer, context);
	ok &= print_item(conf, "umask", printer, context);
	ok &= print_item(conf, "unify", printer, context);
	return ok;
}<|MERGE_RESOLUTION|>--- conflicted
+++ resolved
@@ -1,4 +1,4 @@
-// Copyright (C) 2011-2018 Joel Rosdahl
+// Copyright (C) 2011-2019 Joel Rosdahl
 //
 // This program is free software; you can redistribute it and/or modify it
 // under the terms of the GNU General Public License as published by the Free
@@ -130,11 +130,8 @@
 	conf->compression = false;
 	conf->compression_level = 6;
 	conf->cpp_extension = x_strdup("");
-<<<<<<< HEAD
+	conf->debug = false;
 	conf->depend_mode = false;
-=======
-	conf->debug = false;
->>>>>>> 969a7d49
 	conf->direct_mode = true;
 	conf->disable = false;
 	conf->extra_files_to_hash = x_strdup("");
@@ -346,138 +343,10 @@
 conf_print_value(struct conf *conf, const char *key,
                  FILE *file, char **errmsg)
 {
-<<<<<<< HEAD
-	char *s = x_strdup("");
-
-	reformat(&s, "base_dir = %s", conf->base_dir);
-	printer(s, conf->item_origins[find_conf("base_dir")->number], context);
-
-	reformat(&s, "cache_dir = %s", conf->cache_dir);
-	printer(s, conf->item_origins[find_conf("cache_dir")->number], context);
-
-	reformat(&s, "cache_dir_levels = %u", conf->cache_dir_levels);
-	printer(s, conf->item_origins[find_conf("cache_dir_levels")->number],
-	        context);
-
-	reformat(&s, "compiler = %s", conf->compiler);
-	printer(s, conf->item_origins[find_conf("compiler")->number], context);
-
-	reformat(&s, "compiler_check = %s", conf->compiler_check);
-	printer(s, conf->item_origins[find_conf("compiler_check")->number], context);
-
-	reformat(&s, "compression = %s", bool_to_string(conf->compression));
-	printer(s, conf->item_origins[find_conf("compression")->number], context);
-
-	reformat(&s, "compression_level = %u", conf->compression_level);
-	printer(s, conf->item_origins[find_conf("compression_level")->number],
-	        context);
-
-	reformat(&s, "cpp_extension = %s", conf->cpp_extension);
-	printer(s, conf->item_origins[find_conf("cpp_extension")->number], context);
-
-	reformat(&s, "depend_mode = %s", bool_to_string(conf->depend_mode));
-	printer(s, conf->item_origins[find_conf("depend_mode")->number], context);
-
-	reformat(&s, "direct_mode = %s", bool_to_string(conf->direct_mode));
-	printer(s, conf->item_origins[find_conf("direct_mode")->number], context);
-
-	reformat(&s, "disable = %s", bool_to_string(conf->disable));
-	printer(s, conf->item_origins[find_conf("disable")->number], context);
-
-	reformat(&s, "extra_files_to_hash = %s", conf->extra_files_to_hash);
-	printer(s, conf->item_origins[find_conf("extra_files_to_hash")->number],
-	        context);
-
-	reformat(&s, "hard_link = %s", bool_to_string(conf->hard_link));
-	printer(s, conf->item_origins[find_conf("hard_link")->number], context);
-
-	reformat(&s, "hash_dir = %s", bool_to_string(conf->hash_dir));
-	printer(s, conf->item_origins[find_conf("hash_dir")->number], context);
-
-	reformat(&s, "ignore_headers_in_manifest = %s",
-	         conf->ignore_headers_in_manifest);
-	printer(s,
-	        conf->item_origins[find_conf("ignore_headers_in_manifest")->number],
-	        context);
-
-	reformat(&s, "keep_comments_cpp = %s",
-	         bool_to_string(conf->keep_comments_cpp));
-	printer(s, conf->item_origins[find_conf(
-	                                "keep_comments_cpp")->number], context);
-
-	reformat(&s, "limit_multiple = %.1f", (double)conf->limit_multiple);
-	printer(s, conf->item_origins[find_conf("limit_multiple")->number], context);
-
-	reformat(&s, "log_file = %s", conf->log_file);
-	printer(s, conf->item_origins[find_conf("log_file")->number], context);
-
-	reformat(&s, "max_files = %u", conf->max_files);
-	printer(s, conf->item_origins[find_conf("max_files")->number], context);
-
-	char *s2 = format_parsable_size_with_suffix(conf->max_size);
-	reformat(&s, "max_size = %s", s2);
-	printer(s, conf->item_origins[find_conf("max_size")->number], context);
-	free(s2);
-
-	reformat(&s, "path = %s", conf->path);
-	printer(s, conf->item_origins[find_conf("path")->number], context);
-
-	reformat(&s, "pch_external_checksum = %s",
-	         bool_to_string(conf->pch_external_checksum));
-	printer(s, conf->item_origins[find_conf("pch_external_checksum")->number],
-	        context);
-
-	reformat(&s, "prefix_command = %s", conf->prefix_command);
-	printer(s, conf->item_origins[find_conf("prefix_command")->number], context);
-
-	reformat(&s, "prefix_command_cpp = %s", conf->prefix_command_cpp);
-	printer(s, conf->item_origins[find_conf(
-	                                "prefix_command_cpp")->number], context);
-
-	reformat(&s, "read_only = %s", bool_to_string(conf->read_only));
-	printer(s, conf->item_origins[find_conf("read_only")->number], context);
-
-	reformat(&s, "read_only_direct = %s", bool_to_string(conf->read_only_direct));
-	printer(s, conf->item_origins[find_conf("read_only_direct")->number],
-	        context);
-
-	reformat(&s, "recache = %s", bool_to_string(conf->recache));
-	printer(s, conf->item_origins[find_conf("recache")->number], context);
-
-	reformat(&s, "run_second_cpp = %s", bool_to_string(conf->run_second_cpp));
-	printer(s, conf->item_origins[find_conf("run_second_cpp")->number], context);
-
-	reformat(&s, "sloppiness = ");
-	if (conf->sloppiness & SLOPPY_FILE_MACRO) {
-		reformat(&s, "%sfile_macro, ", s);
-	}
-	if (conf->sloppiness & SLOPPY_INCLUDE_FILE_MTIME) {
-		reformat(&s, "%sinclude_file_mtime, ", s);
-	}
-	if (conf->sloppiness & SLOPPY_INCLUDE_FILE_CTIME) {
-		reformat(&s, "%sinclude_file_ctime, ", s);
-	}
-	if (conf->sloppiness & SLOPPY_TIME_MACROS) {
-		reformat(&s, "%stime_macros, ", s);
-	}
-	if (conf->sloppiness & SLOPPY_PCH_DEFINES) {
-		reformat(&s, "%spch_defines, ", s);
-	}
-	if (conf->sloppiness & SLOPPY_FILE_STAT_MATCHES) {
-		reformat(&s, "%sfile_stat_matches, ", s);
-	}
-	if (conf->sloppiness & SLOPPY_NO_SYSTEM_HEADERS) {
-		reformat(&s, "%sno_system_headers, ", s);
-	}
-	if (conf->sloppiness) {
-		// Strip last ", ".
-		s[strlen(s) - 2] = '\0';
-=======
 	const struct conf_item *item = find_conf(key);
 	if (!item) {
 		*errmsg = format("unknown configuration option \"%s\"", key);
 		return false;
->>>>>>> 969a7d49
 	}
 	void *value = (char *)conf + item->offset;
 	char *str = item->formatter(value);
@@ -522,6 +391,7 @@
 	ok &= print_item(conf, "compression_level", printer, context);
 	ok &= print_item(conf, "cpp_extension", printer, context);
 	ok &= print_item(conf, "debug", printer, context);
+	ok &= print_item(conf, "depend_mode", printer, context);
 	ok &= print_item(conf, "direct_mode", printer, context);
 	ok &= print_item(conf, "disable", printer, context);
 	ok &= print_item(conf, "extra_files_to_hash", printer, context);
